"""
    picasso.design-gui
    ~~~~~~~~~~~~~~~~

    GUI for design :
    Design rectangular rothemund origami

    :author: Maximilian Thomas Strauss,  2016
    :copyright: Copyright (c) 2016 Jungmann Lab,  Max Planck Institute of Biochemistry
"""

import glob
import os
import os.path as _ospath
import sys
from math import sqrt

import matplotlib.patches as patches
import matplotlib.pyplot as plt
import numpy as _np
from matplotlib.backends.backend_pdf import PdfPages
from PyQt4 import QtCore, QtGui
from PyQt4.QtCore import QDateTime, Qt, pyqtSlot
from PyQt4.QtGui import *
from PyQt4.QtGui import (QApplication, QDateTimeEdit, QDialog,
                         QDialogButtonBox, QVBoxLayout)

from .. import io as _io
from .. import design
<<<<<<< HEAD
=======
from .. import lib
>>>>>>> 926da3c9

_this_file = os.path.abspath(__file__)
_this_directory = os.path.dirname(_this_file)
BaseSequencesFile = os.path.join(_this_directory,  '..',  'base_sequences.csv')
PaintSequencesFile = os.path.join(_this_directory,  '..',  'paint_sequences.csv')


def plotPlate(selection, selectioncolors, platename):
    inch = 25.4
    radius = 4.5/inch  # diameter of 96 well plates is 9mm
    radiusc = 4/inch
    circles = dict()
    rows = 8
    cols = 12
    colsStr = ['1', '2', '3', '4', '5', '6', '7', '8', '9', '10', '11', '12']
    rowsStr = ['A', 'B', 'C', 'D', 'E', 'F', 'G', 'H']
    rowsStr = rowsStr[::-1]

    fig = plt.figure(frameon=False)
    fig.set_size_inches(5,  8)
    ax = plt.Axes(fig,  [0.,  0.,  1.,  1.],)
    ax.set_axis_off()
    fig.add_axes(ax)

    ax.cla()
    plt.axis('equal')
    for xcord in range(0, cols):
        for ycord in range(0, rows):
            string = rowsStr[ycord]+colsStr[xcord]
            xpos = xcord*radius*2+radius
            ypos = ycord*radius*2+radius
            if string in selection:
                # circle = plt.Circle((xpos, ypos), radiusc,  facecolor='black', edgecolor='black')
                circle = plt.Circle((xpos, ypos), radiusc,  facecolor=selectioncolors[selection.index(string)], edgecolor='black')
                ax.text(xpos,  ypos,  string,  fontsize=10,  color='white', horizontalalignment='center',
                        verticalalignment='center')
            else:
                circle = plt.Circle((xpos, ypos), radiusc,  facecolor='white', edgecolor='black')
            ax.add_artist(circle)
    # inner rectangle
    ax.add_patch(patches.Rectangle((0,  0), cols*2*radius, rows*2*radius, fill=False))
    # outer Rectangle
    ax.add_patch(patches.Rectangle((0-2*radius,  0), (cols+1)*2*radius, (rows+1)*2*radius, fill=False))

    # add rows and columns
    for xcord in range(0, cols):
        ax.text(xcord*2*radius+radius,  rows*2*radius+radius,  colsStr[xcord],  fontsize=10,  color='black', horizontalalignment='center',
                verticalalignment='center')
    for ycord in range(0, rows):
        ax.text(-radius,  ycord*2*radius+radius,  rowsStr[ycord],  fontsize=10,  color='black', horizontalalignment='center',
                verticalalignment='center')

    ax.set_xlim([-2*radius, cols*2*radius])
    ax.set_ylim([0, (rows+1)*2*radius])
    plt.title(platename+' - '+str(len(selection))+' Staples')
    ax.set_xticks([])
    ax.set_yticks([])
    xsize = 13*2*radius
    ysize = 9*2*radius
    fig.set_size_inches(xsize,  ysize)

    return fig

BasePlate = design.readPlate(BaseSequencesFile)
PaintHandles = design.readPlate(PaintSequencesFile)

# list of standard paint sequences
allSeqShort = ('None')
allSeqLong = (' ')

for i in range(1, len(PaintHandles)):

    allSeqShort = allSeqShort+', '+PaintHandles[i][0]
    allSeqLong = allSeqLong+', '+PaintHandles[i][1]


HEX_SIDE_HALF = 20
HEX_SCALE = 1
HEX_PEN = QtGui.QPen(QtGui.QBrush(QtGui.QColor('black')),  2)

# origami definition
rows = 12
rowIndex = ['A', 'B', 'C', 'D', 'E', 'F', 'G', 'H', 'I', 'J', 'K', 'L', 'M', 'N', 'O', 'P']
columns = 16
columnIndex = range(1, columns+1)
ORIGAMI_SITES = [(x,  y) for x in range(rows) for y in range(columns)]

ind2remove = [(1, 2), (2, 2), (8, 2), (9, 2), (1, 6), (2, 6), (8, 6), (9, 6), (1, 10), (2, 10), (8, 10), (9, 10), (1, 14), (2, 14), (8, 14), (9, 14)]
for element1 in ind2remove:
    for element2 in ORIGAMI_SITES:
        if element1 == element2:
            ORIGAMI_SITES.remove(element2)

# add color palette
maxbinding = max(ORIGAMI_SITES)
COLOR_SITES = [(0, maxbinding[1]+3), (2, maxbinding[1]+3), (3, maxbinding[1]+3), (4, maxbinding[1]+3), (5, maxbinding[1]+3),
               (6, maxbinding[1]+3), (7, maxbinding[1]+3), (8, maxbinding[1]+3), (10, maxbinding[1]+3)]

BINDING_SITES = ORIGAMI_SITES+COLOR_SITES

colorscheme = 0


rgbcolors = dict()
allcolors = dict()
if colorscheme:
    rgbcolors[0] = [205, 205, 205]
    rgbcolors[1] = [166, 206, 227]
    rgbcolors[2] = [31, 120, 180]
    rgbcolors[3] = [178, 223, 138]
    rgbcolors[4] = [51, 160, 44]
    rgbcolors[5] = [251, 154, 153]
    rgbcolors[6] = [227, 26, 28]
    rgbcolors[7] = [255, 255, 255]
    rgbcolors[8] = [205, 205, 205]
    allcolors[0] = QtGui.QColor(205, 205, 205, 255)  # DEFAULT,  GREY
    allcolors[1] = QtGui.QColor(166, 206, 227,  255)
    allcolors[2] = QtGui.QColor(31, 120, 180,  255)
    allcolors[3] = QtGui.QColor(178, 223, 138,  255)
    allcolors[4] = QtGui.QColor(51, 160, 44,  255)
    allcolors[5] = QtGui.QColor(251, 154, 153,  255)
    allcolors[6] = QtGui.QColor(227, 26, 28,  255)
    allcolors[7] = QtGui.QColor(0, 0, 0,  255)  # BLACK
    allcolors[8] = QtGui.QColor(255, 255, 255, 255)  # WHITE

else:
    rgbcolors[0] = [0, 0, 0]  # is black to increase visibility
    rgbcolors[1] = [166, 206, 227]
    rgbcolors[2] = [31, 120, 180]
    rgbcolors[3] = [178, 223, 138]
    rgbcolors[4] = [51, 160, 44]
    rgbcolors[5] = [251, 154, 153]
    rgbcolors[6] = [227, 26, 28]
    rgbcolors[7] = [253, 191, 111]
    rgbcolors[8] = [205, 205, 205]
    allcolors[0] = QtGui.QColor(205, 205, 205, 255)  # DEFAULT,  GREY
    allcolors[1] = QtGui.QColor(166, 206, 227,  255)
    allcolors[2] = QtGui.QColor(31, 120, 180,  255)
    allcolors[3] = QtGui.QColor(178, 223, 138,  255)
    allcolors[4] = QtGui.QColor(51, 160, 44,  255)
    allcolors[5] = QtGui.QColor(251, 154, 153,  255)
    allcolors[6] = QtGui.QColor(227, 26, 28,  255)
    allcolors[7] = QtGui.QColor(253, 191, 111,  255)  # B
    allcolors[8] = QtGui.QColor(255, 255, 255, 255)  # WHITE

for element in rgbcolors:
    rgbcolors[element][:] = [x / 255 for x in rgbcolors[element]]


defaultcolor = allcolors[0]
maxcolor = 8


def indextoHex(y, x):
    hex_center_x = x*1.5*HEX_SIDE_HALF
    if _np.mod(x, 2) == 0:
        hex_center_y = -y*sqrt(3)/2*HEX_SIDE_HALF*2
    else:
        hex_center_y = -(y+0.5)*sqrt(3)/2*HEX_SIDE_HALF*2
    return hex_center_x, hex_center_y


def indextoStr(x, y):
    rowStr = rowIndex[y]
    colStr = columnIndex[x]
    strIndex = (rowStr, colStr)
    return strIndex


class PipettingDialog(QtGui.QDialog):

    def __init__(self,  parent=None):
        super(PipettingDialog,  self).__init__(parent)
        layout = QtGui.QVBoxLayout(self)
        self.setWindowTitle('Pipetting dialog')

        self.loadButton = QtGui.QPushButton("Select folder")
        self.folderEdit = QtGui.QLabel('')
        self.csvCounter = QtGui.QLabel('')
        self.plateCounter = QtGui.QLabel('')
        self.uniqueCounter = QtGui.QLabel('')

        self.fulllist = []

        self.loadButton.clicked.connect(self.loadFolder)

        layout.addWidget(self.loadButton)
        layout.addWidget(self.folderEdit)
        layout.addWidget(self.csvCounter)
        layout.addWidget(self.plateCounter)
        layout.addWidget(self.uniqueCounter)

        self.buttons = QDialogButtonBox(
            QDialogButtonBox.Ok | QDialogButtonBox.Cancel,
            Qt.Horizontal,  self)

        layout.addWidget(self.buttons)

        self.buttons.accepted.connect(self.accept)
        self.buttons.rejected.connect(self.reject)

    def loadFolder(self):
        path = QFileDialog.getExistingDirectory(self,  "Select Directory")
        if path:
            self.folderEdit.setText(path)
            csvFiles = glob.glob(os.path.join(path,  "*.csv"))
            csvCounter = len(csvFiles)
            self.csvCounter.setText('A total of '+str(csvCounter) + ' *.csv files detected.')
            platelist = []
            sequencelist = []
            for element in csvFiles:
                os.chdir(path)
                data = design.readPlate(element)
                for i in range(0, len(data)):
                    platelist.append(data[i][0])
                    sequencelist.append(data[i][3])
                    self.fulllist.append(data[i][0:4])

            self.plateCounter.setText('A total of '+str(len(set(platelist))-1) + '  plates detected.')
            self.uniqueCounter.setText('A total of '+str(len(set(sequencelist))-2) + '  unique sequences detected.')

    def getfulllist(self):
        fulllist = self.fulllist
        return fulllist

    @staticmethod
    def getSchemes(parent=None):
        dialog = PipettingDialog(parent)
        result = dialog.exec_()
        fulllist = dialog.getfulllist()

        return (fulllist,  result == QDialog.Accepted)


class SeqDialog(QtGui.QDialog):

    def __init__(self,  parent=None):
        super(SeqDialog,  self).__init__(parent)

        layout = QtGui.QVBoxLayout(self)

        self.table = QtGui.QTableWidget()
        self.table.setWindowTitle('Extension table')
        self.setWindowTitle('Extension table')
        self.resize(500,  285)
        self.table.setColumnCount(5)
        self.table.setHorizontalHeaderLabels(('Pos, Color, Preselection, Shortname, Sequence').split(', '))
        self.table.horizontalHeader().setStretchLastSection(True)
        self.table.resizeColumnsToContents()

        layout.addWidget(self.table)

        self.buttons = QDialogButtonBox(
            QDialogButtonBox.Ok | QDialogButtonBox.Cancel,
            Qt.Horizontal,  self)

        layout.addWidget(self.buttons)

        self.buttons.accepted.connect(self.accept)
        self.buttons.rejected.connect(self.reject)

    def initTable(self, colorcounts, tableshort, tablelong):
        noseq = _np.count_nonzero(colorcounts)
        # table defintion
        self.table.setRowCount(noseq-1)
        rowRunner = 0
        for i in range(len(colorcounts)-1):
            if colorcounts[i] > 0:
                self.table.setItem(rowRunner, 0,  QtGui.QTableWidgetItem(str(i+1)))
                self.table.setItem(rowRunner, 1,  QtGui.QTableWidgetItem("Ext "+str(i+1)))
                self.table.item(rowRunner,  1).setBackground(allcolors[i+1])
                self.table.setItem(rowRunner, 3,  QtGui.QTableWidgetItem(tableshort[i]))
                self.table.setItem(rowRunner, 4,  QtGui.QTableWidgetItem(tablelong[i]))
                rowRunner += 1

        self.ImagersShort = allSeqShort.split(", ")
        self.ImagersLong = allSeqLong.split(", ")

        comb = dict()

        for i in range(self.table.rowCount()):
            comb[i] = QtGui.QComboBox()

        for element in self.ImagersShort:
            for i in range(self.table.rowCount()):
                comb[i].addItem(element)

        for i in range(self.table.rowCount()):
            self.table.setCellWidget(i,  2,  comb[i])
            comb[i].currentIndexChanged.connect(lambda state,  indexval=i: self.changeComb(indexval))

    def changeComb(self,  indexval):

        sender = self.sender()
        comboval = sender.currentIndex()
        if comboval == 0:
            self.table.setItem(indexval, 3,  QtGui.QTableWidgetItem('None'))
            self.table.setItem(indexval, 4,  QtGui.QTableWidgetItem('None'))
        else:
            self.table.setItem(indexval, 3,  QtGui.QTableWidgetItem(self.ImagersShort[comboval]))
            self.table.setItem(indexval, 4,  QtGui.QTableWidgetItem(self.ImagersLong[comboval]))

    def readoutTable(self):
        tableshort = ['None', 'None', 'None', 'None', 'None', 'None', 'None']
        tablelong = ['None', 'None', 'None', 'None', 'None', 'None', 'None']

        for i in range(self.table.rowCount()):
            try:
                tableshort[int(self.table.item(i, 0).text())-1] = self.table.item(i, 3).text()
                if tableshort[i] == '':
                    tableshort[i] = 'None'
            except AttributeError:
                tableshort[i] = 'None'

            try:
                tablelong[int(self.table.item(i, 0).text())-1] = self.table.item(i, 4).text()
                if tablelong[i] == '':
                    tablelong[i] = 'None'
            except AttributeError:
                tablelong[i] = 'None'
        return tablelong,  tableshort


class FoldingDialog(QtGui.QDialog):

    def __init__(self,  parent=None):
        super(FoldingDialog,  self).__init__(parent)

        layout = QtGui.QVBoxLayout(self)
        self.table = QtGui.QTableWidget()
        self.table.setWindowTitle('Folding table')
        self.setWindowTitle('Folding table')
        self.resize(800,  285)
        self.table.horizontalHeader().setStretchLastSection(True)

        self.table.setRowCount(maxcolor-1)
        self.table.setColumnCount(8)
        # PRE-SET LABELS
        self.table.setHorizontalHeaderLabels(('Component, Initial concentration[uM], Parts, Pool-concentration[nM], Target concentration[nM], Volume[ul],  Excess, Colorcode ').split(', '))
        self.clcButton = QtGui.QPushButton("Recalculate")
        self.clcButton.clicked.connect(self.clcExcess)
        self.exportButton = QtGui.QPushButton("Export")
        self.exportButton.clicked.connect(self.exportTable)
        layout.addWidget(self.table)
        layout.addWidget(self.clcButton)
        layout.addWidget(self.exportButton)
        self.table.resizeColumnsToContents()

    def exportTable(self):

        table = dict()
        tablecontent = []
        tablecontent.append(['Component', 'Initial Concentration[uM]', 'Parts', 'Pool-Concentration[nM]', 'Target Concentration[nM]', 'Volume[ul]',  'Excess', 'Colorcode'])
        for row in range(self.table.rowCount()):
            rowdata = []
            for column in range(self.table.columnCount()):
                item = self.table.item(row, column)
                if item is not None:
                    rowdata.append(item.text())
                else:
                    rowdata.append('')
            tablecontent.append(rowdata)

        table[0] = tablecontent
        path = QtGui.QFileDialog.getSaveFileName(self,  'Export folding table to.',  filter='*.csv')
        if path:
            design.savePlate(path, table)

    def clcExcess(self):
        rowCount = self.table.rowCount()
        self.resize(800,  285+(rowCount-6)*30)

        # Calculate pool concentration for all except the last 3 ()
        totalvolume = float(self.table.item(rowCount-1, 5).text())

        # Calculate the Target concentration based on the excess
        for i in range(1, rowCount-3):
            target = float(self.table.item(0, 4).text())
            excess = int(self.table.item(i, 6).text())
            self.writeTable(i, 4, str(target*excess))

        # Calculate the pool concentration
        for i in range(rowCount-3):
            iconc = float(self.table.item(i, 1).text())
            parts = int(self.table.item(i, 2).text())
            self.writeTable(i, 3, str(iconc/parts*1000))

        # Calculate Volume based on pool and final concentration
        volume = _np.zeros(rowCount-3)
        for i in range(rowCount-3):
            target = float(self.table.item(i, 4).text())
            pool = float(self.table.item(i, 3).text())
            volume[i] = target/pool*totalvolume
            self.writeTable(i, 5, str(volume[i]))
        foldingbuffer = totalvolume/10

        # Calculate Folding Buffer
        self.writeTable(rowCount-2, 5, str(foldingbuffer))

        # Calculate remainging H20
        water = totalvolume-foldingbuffer-_np.sum(volume)

        self.writeTable(rowCount-3, 5, str(water))
        if water < 0:
            self.table.item(rowCount-3, 5).setBackground(QtGui.QColor('red'))
        else:
            self.table.item(rowCount-3, 5).setBackground(QtGui.QColor('white'))

    def writeTable(self, row, col, content):
        self.table.setItem(row, col,  QtGui.QTableWidgetItem(content))

    def colorTable(self, row, col, color):
        self.table.item(row, col).setBackground(color)

    def setExt(parent=None):
        dialog = FoldingDialog(parent)
        result = dialog.exec_()
        tablelong,  tableshort = dialog.evalTable()
        return (tablelong,  tableshort,  result == QDialog.Accepted)


class PlateDialog(QtGui.QDialog):

    def __init__(self,  parent=None):
        super(PlateDialog,  self).__init__(parent)
        layout = QtGui.QVBoxLayout(self)
        self.info = QtGui.QLabel('Please make selection:  ')
        self.radio1 = QtGui.QRadioButton('Export only the sequences needed for this design. (176 staples in 2 plates)')
        self.radio2 = QtGui.QRadioButton('Export full 2 full plates for all sequences used (176 staples * number of unique sequences)')

        self.setWindowTitle('Plate export')
        layout.addWidget(self.info)
        layout.addWidget(self.radio1)
        layout.addWidget(self.radio2)

        self.buttons = QDialogButtonBox(
            QDialogButtonBox.Ok | QDialogButtonBox.Cancel,
            Qt.Horizontal,  self)

        layout.addWidget(self.buttons)

        self.buttons.accepted.connect(self.accept)
        self.buttons.rejected.connect(self.reject)

    def evalSelection(self):
        if self.radio1.isChecked():
            selection = 1
        elif self.radio2.isChecked():
            selection = 2
        else:
            selection = 0
        return selection

    @staticmethod
    def getSelection(parent=None):
        dialog = PlateDialog(parent)
        result = dialog.exec_()
        selection = dialog.evalSelection()
        return (selection,  result == QDialog.Accepted)


class BindingSiteItem(QtGui.QGraphicsPolygonItem):

    def __init__(self,  y,  x):
        hex_center_x,  hex_center_y = indextoHex(y, x)
        center = QtCore.QPointF(hex_center_x,  hex_center_y)
        points = [HEX_SCALE*HEX_SIDE_HALF * QtCore.QPointF(-1,  0) + center,
                  HEX_SCALE*HEX_SIDE_HALF * QtCore.QPointF(-0.5, sqrt(3)/2) + center,
                  HEX_SCALE*HEX_SIDE_HALF * QtCore.QPointF(0.5, sqrt(3)/2) + center,
                  HEX_SCALE*HEX_SIDE_HALF * QtCore.QPointF(1, 0) + center,
                  HEX_SCALE*HEX_SIDE_HALF * QtCore.QPointF(0.5, -sqrt(3)/2) + center,
                  HEX_SCALE*HEX_SIDE_HALF * QtCore.QPointF(-0.5, -sqrt(3)/2) + center]

        hexagonPointsF = QtGui.QPolygonF(points)
        super().__init__(hexagonPointsF)
        self.setPen(HEX_PEN)
        self.setBrush(defaultcolor)  # initialize all as grey


class Scene(QtGui.QGraphicsScene):

    def __init__(self,  window):
        super().__init__()
        self.window = window
        for coords in BINDING_SITES:
            self.addItem(BindingSiteItem(*coords))
        self.allcords = []
        self.indices = []

        self.tableshort = ['None', 'None', 'None', 'None', 'None', 'None', 'None']
        self.tablelong = ['None', 'None', 'None', 'None', 'None', 'None', 'None']

        for coords in BINDING_SITES:
            y = coords[0]
            x = coords[1]
            hex_center_x,  hex_center_y = indextoHex(y, x)
            self.allcords.append((hex_center_x*0.125*4/3, 2.5-hex_center_y*0.125*2/sqrt(3)))  # 5nm spacing

        # Pprepare file format for origami definition
        self.origamicoords = []
        self.origamiindices = []
        for coords in ORIGAMI_SITES:
            y = coords[0]
            x = coords[1]

            self.origamiindices.append((indextoStr(y, x)))
            hex_center_x,  hex_center_y = indextoHex(y, x)
            self.origamicoords.append((hex_center_x*0.125, hex_center_y*0.125))

        # color palette
        allitems = self.items()
        lenitems = len(allitems)
        bindingitems = len(BINDING_SITES)
        paletteindex = lenitems-bindingitems

        allitems[paletteindex].setBrush(allcolors[1])
        allitems[paletteindex+maxcolor].setBrush(allcolors[0])
        for i in range(1, maxcolor):
            allitems[paletteindex+i].setBrush(allcolors[i])

        self.alllbl = dict()  # LABELS FOR COUNTING
        self.alllblseq = dict()  # LABELS FOR EXTENSIONS

        labelspacer = 0.5
        yoff = 0.2
        xoff = 0.2
        xofflbl = 1

        for i in range(0, maxcolor):
            self.alllbl[i] = QtGui.QGraphicsTextItem('   ')
            self.alllbl[i].setPos(*(1.5*HEX_SIDE_HALF * (labelspacer+COLOR_SITES[7-paletteindex-i][1]+xoff), -labelspacer-sqrt(3)*HEX_SIDE_HALF * (COLOR_SITES[7-paletteindex-i][0]+yoff)))
            self.addItem(self.alllbl[i])

            self.alllblseq[i] = QtGui.QGraphicsTextItem('   ')
            self.alllblseq[i].setPos(*(1.5*HEX_SIDE_HALF * (labelspacer+COLOR_SITES[7-paletteindex-i][1]+xofflbl), -labelspacer-sqrt(3)*HEX_SIDE_HALF * (COLOR_SITES[7-paletteindex-i][0]+yoff)))
            self.addItem(self.alllblseq[i])

        # MAKE A LABEL FOR THE CURRENTCOLOR
        self.cclabel = QtGui.QGraphicsTextItem('Selected color')
        self.cclabel.setPos(*(1.5*HEX_SIDE_HALF * (labelspacer+COLOR_SITES[8-paletteindex][1]+xofflbl), -labelspacer-sqrt(3)*HEX_SIDE_HALF * (COLOR_SITES[8-paletteindex][0]+yoff)))
        self.addItem(self.cclabel)
        self.evaluateCanvas()

    def mousePressEvent(self,  event):
        clicked_item = self.itemAt(event.scenePos(),  self.window.view.transform())
        if clicked_item:
            if clicked_item.type() == 5:
                allitems = self.items()
                lenitems = len(allitems)
                bindingitems = len(BINDING_SITES)
                paletteindex = lenitems-bindingitems
                selectedcolor = allitems[paletteindex].brush().color()

                if clicked_item == allitems[paletteindex]:  # DO NOTHING
                    pass
                elif clicked_item == allitems[paletteindex+1]:
                    allitems[paletteindex].setBrush(allcolors[1])
                    selectedcolor = allcolors[1]
                elif clicked_item == allitems[paletteindex+2]:
                    allitems[paletteindex].setBrush(allcolors[2])
                    selectedcolor = allcolors[2]
                elif clicked_item == allitems[paletteindex+3]:
                    allitems[paletteindex].setBrush(allcolors[3])
                    selectedcolor = allcolors[3]
                elif clicked_item == allitems[paletteindex+4]:
                    allitems[paletteindex].setBrush(allcolors[4])
                    selectedcolor = allcolors[4]
                elif clicked_item == allitems[paletteindex+5]:
                    selectedcolor = allcolors[5]
                    allitems[paletteindex].setBrush(allcolors[5])
                elif clicked_item == allitems[paletteindex+6]:
                    allitems[paletteindex].setBrush(allcolors[6])
                    selectedcolor = allcolors[6]
                elif clicked_item == allitems[paletteindex+7]:
                    allitems[paletteindex].setBrush(allcolors[7])
                    selectedcolor = allcolors[7]
                elif clicked_item == allitems[paletteindex+8]:
                    allitems[paletteindex].setBrush(QtGui.QBrush(defaultcolor))
                    selectedcolor = defaultcolor
                else:
                    currentcolor = clicked_item.brush().color()
                    if currentcolor == selectedcolor:
                        clicked_item.setBrush(defaultcolor)  # TURN WHITE AGAIN IF NOT USED
                    else:
                        clicked_item.setBrush(QtGui.QBrush(selectedcolor))
                self.evaluateCanvas()

    def evaluateCanvas(self):
        # READS OUT COLOR VALUES AND MAKES A LIST WITH CORRESPONDING COLORS
        allitems = self.items()
        lenitems = len(allitems)
        bindingitems = len(BINDING_SITES)
        origamiitems = len(ORIGAMI_SITES)
        paletteindex = lenitems-bindingitems+9
        canvascolors = []
        self.colorcounts = []
        for i in range(0, origamiitems):
            currentcolor = allitems[paletteindex+i].brush().color()
            for j in range(0, maxcolor):
                if currentcolor == allcolors[j]:
                    canvascolors.append(j)
        for i in range(0, maxcolor):
            tocount = i+1
            if i == maxcolor-1:
                tocount = 0
            count = canvascolors.count(tocount)
            if count == 0:
                self.alllbl[i].setPlainText('   ')
            else:
                self.alllbl[i].setPlainText(str(canvascolors.count(tocount)))
            self.colorcounts.append(count)

        return canvascolors

    def updateExtensions(self, tableshort):
<<<<<<< HEAD
     # Takes a list of tableshort and updates the display
=======
        # Takes a list of tableshort and updates the display
>>>>>>> 926da3c9
        allitems = self.items()
        lenitems = len(allitems)
        bindingitems = len(BINDING_SITES)
        origamiitems = len(ORIGAMI_SITES)
        paletteindex = lenitems-bindingitems+9
        canvascolors = []

        for i in range(0, maxcolor-1):
            if tableshort[i] == 'None':
                self.alllblseq[i].setPlainText('   ')
            else:
                self.alllblseq[i].setPlainText(tableshort[i])
                #

    def saveExtensions(self, tableshort, tablelong):
        self.tableshort = tableshort
        self.tablelong = tablelong

    def clearCanvas(self):
        allitems = self.items()
        lenitems = len(allitems)
        bindingitems = len(BINDING_SITES)
        origamiitems = len(ORIGAMI_SITES)
        paletteindex = lenitems-bindingitems+9

        for i in range(0, origamiitems):
            allitems[paletteindex+i].setBrush(QtGui.QBrush(defaultcolor))

        self.saveExtensions(['None', 'None', 'None', 'None', 'None', 'None', 'None'], ['None', 'None', 'None', 'None', 'None', 'None', 'None'])
        self.updateExtensions(['None', 'None', 'None', 'None', 'None', 'None', 'None'])
        self.evaluateCanvas()

    def vectorToString(self, x):
        x_arrstr = _np.char.mod('%f',  x)
        x_str = ", ".join(x_arrstr)
        return x_str

    def vectorToStringInt(self, x):
        x_arrstr = _np.char.mod('%i',  x)
        x_str = ", ".join(x_arrstr)
        return x_str

    def saveCanvas(self, path):
        canvascolors = self.evaluateCanvas()[::-1]
        structurec = []
        structureInd = []
        for x in range(0, len(canvascolors)):
            structurec.append((self.allcords[x][0], self.allcords[x][1], canvascolors[x]))

        for x in range(0, len(canvascolors)):
            structureInd.append([self.origamiindices[x][0], self.origamiindices[x][1], canvascolors[x]])

        # Coordinates for picasso simulate
        structurex = []
        structurey = []
        structureex = []
        for element in structurec:
            if element[2] != 0:
                structurex.append(element[0])
                structurey.append(element[1])
                structureex.append(element[2])
        structurex = self.vectorToString(structurex)
        structurey = self.vectorToString(structurey)
        structureex = self.vectorToStringInt(structureex)

        info = {'Generated by': 'Picasso design',
                'Structure': structureInd,
                'Extensions Short': self.tableshort,
                'Extensions Long': self.tablelong,
                'Structure.StructureX': structurex,
                'Structure.StructureY': structurey,
                'Structure.StructureEx': structureex}
        design.saveInfo(path,  info)

    def loadCanvas(self, path):
        info = _io.load_info(path)
        structure = info[0]['Structure']
        structure = structure[::-1]
        allitems = self.items()
        lenitems = len(allitems)
        bindingitems = len(BINDING_SITES)
        origamiitems = len(ORIGAMI_SITES)
        paletteindex = lenitems-bindingitems+9

        for i in range(0, origamiitems):
            colorindex = structure[i][2]
            allitems[paletteindex+i].setBrush(QtGui.QBrush(allcolors[colorindex]))

        self.evaluateCanvas()
        self.tableshort = info[0]['Extensions Short']
        self.tablelong = info[0]['Extensions Long']
        self.updateExtensions(self.tableshort)

    def readCanvas(self):
        allplates = dict()
        canvascolors = self.evaluateCanvas()[::-1]
        ExportPlate = design.readPlate(BaseSequencesFile)

        ExportPlate[0] = ['Position', 'Name', 'Sequence', 'Color']
        for i in range(0, len(canvascolors)):
            if canvascolors[i] == 0:
                ExportPlate[1+i] = [ExportPlate[1+i][0], ExportPlate[1+i][1], ExportPlate[1+i][2], canvascolors[i]]
                pass
            else:
                ExportPlate[1+i][2] = ExportPlate[1+i][2]+' '+self.tablelong[canvascolors[i]-1]
                ExportPlate[1+i][1] = ExportPlate[1+i][1][:-3]+self.tableshort[canvascolors[i]-1]
                ExportPlate[1+i] = [ExportPlate[1+i][0], ExportPlate[1+i][1], ExportPlate[1+i][2], canvascolors[i]]

        allplates[0] = design.convertPlateIndexColor(ExportPlate, 'CUSTOM')
        return allplates

    def preparePlate(self,  mode):
        # reads out the canvas, modifies BasePlate
        canvascolors = self.evaluateCanvas()[::-1]

        colors = list(set(canvascolors))
        allplates = dict()

        if mode == 2:  # generate a full plate for each used extension
            # get number of plates
            noplates = len(set(canvascolors))
            for j in range(0, noplates):
                if colors[j] == 0:
                    allplates[j] = design.convertPlateIndex(design.readPlate(BaseSequencesFile), 'BLK')
                else:
                    ExportPlate = design.readPlate(BaseSequencesFile)
                    for i in range(0, len(canvascolors)):
                        ExportPlate[1+i][2] = ExportPlate[1+i][2]+' '+self.tablelong[colors[j]-1]
                        ExportPlate[1+i][1] = ExportPlate[1+i][1][:-3]+self.tableshort[colors[j]-1]
                    allplates[j] = design.convertPlateIndex(ExportPlate, self.tableshort[colors[j]-1])

        elif mode == 1:  # only one plate with the modifications
            ExportPlate = design.readPlate(BaseSequencesFile)
            for i in range(0, len(canvascolors)):
                if canvascolors[i] == 0:
                    pass
                else:
                    ExportPlate[1+i][2] = ExportPlate[1+i][2]+' '+self.tablelong[canvascolors[i]-1]
                    ExportPlate[1+i][1] = ExportPlate[1+i][1][:-3]+self.tableshort[canvascolors[i]-1]

            allplates[0] = design.convertPlateIndex(ExportPlate, 'CUSTOM')

        return allplates


class Window(QtGui.QMainWindow):

    def __init__(self):
        super().__init__()
        self.mainscene = Scene(self)
        self.view = QtGui.QGraphicsView(self.mainscene)
        self.view.setRenderHint(QtGui.QPainter.Antialiasing)
        self.setCentralWidget(self.view)
        self.statusBar().showMessage('Ready. Sequences loaded from '+BaseSequencesFile+'.')

    def openDialog(self):
        path = QtGui.QFileDialog.getOpenFileName(self,  'Open design',  filter='*.yaml')
        if path:
            self.mainscene.loadCanvas(path)
            self.statusBar().showMessage('File loaded from: '+path)
        else:
            self.statusBar().showMessage('Filename not specified. File not loaded.')

    def saveDialog(self):
        path = QtGui.QFileDialog.getSaveFileName(self,  'Save design to..',  filter='*.yaml')
        if path:
            self.mainscene.saveCanvas(path)
            self.statusBar().showMessage('File saved as: '+path)
        else:
            self.statusBar().showMessage('Filename not specified. Design not saved.')

    def clearDialog(self):
        self.mainscene.clearCanvas()
        self.statusBar().showMessage('Clearead.')

    def takeScreenshot(self):
        path = QtGui.QFileDialog.getSaveFileName(self,  'Save Screenshot to..',  filter='*.png')
        if path:
            p = QPixmap.grabWidget(self.view)
            p.save(path,  'png')
            self.statusBar().showMessage('Screenshot saved to: '+path)
        else:
            self.statusBar().showMessage('Filename not specified. Screenshot not saved.')

    def setSeq(self):

        colorcounts = self.mainscene.colorcounts

        if sum(colorcounts[0:-1]) > 0:

            sdialog = SeqDialog()
            sdialog.initTable(colorcounts, self.mainscene.tableshort, self.mainscene.tablelong)
            ok = sdialog.exec()

            tablelong,  tableshort = sdialog.readoutTable()

            if ok:
                self.mainscene.updateExtensions(tableshort)
                self.mainscene.saveExtensions(tableshort, tablelong)
                self.statusBar().showMessage('Extensions set.')

        else:
            self.statusBar().showMessage('No hexagons marked. Please select first.')

    def checkSeq(self):
        colorcounts = self.mainscene.colorcounts
        tableshort = self.mainscene.tableshort
        errors = 0
        for i in range(len(colorcounts)-1):
            if colorcounts[i] != 0 and tableshort[i] == 'None':
                errors += 1

        return errors

    def generatePlates(self):
        seqcheck = self.checkSeq()
        if self.mainscene.tableshort == ['None', 'None', 'None', 'None', 'None', 'None', 'None']:
            self.statusBar().showMessage('Error: No extensions have been set. Please set extensions first.')
        elif seqcheck >= 1:
            self.statusBar().showMessage('Error: '+str(seqcheck)+' Color(s) do not have extensions. Please set first.')
        else:
            selection,  ok = PlateDialog.getSelection()
            if ok:
                if selection == 0:
                    pass
                else:
                    allplates = self.mainscene.preparePlate(selection)
                    self.statusBar().showMessage('A total of '+str(len(allplates)*2)+' Plates generated.')
                    path = QtGui.QFileDialog.getSaveFileName(self,  'Save csv files to.',  filter='*.csv')
                    if path:
                        design.savePlate(path, allplates)
                        self.statusBar().showMessage('Plates saved to : '+path)
                    else:
                        self.statusBar().showMessage('Filename not specified. Plates not saved.')

    def pipettingScheme(self):
        seqcheck = self.checkSeq()
        if self.mainscene.tableshort == ['None', 'None', 'None', 'None', 'None', 'None', 'None']:
            self.statusBar().showMessage('Error: No extensions have been set. Please set extensions first.')
        elif seqcheck >= 1:
            self.statusBar().showMessage('Error: '+str(seqcheck)+' Color(s) do not have extensions. Please set first.')
        else:
            structureData = self.mainscene.readCanvas()[0]
            fullpipettlist = [['PLATE NAME', 'PLATE POSITION', 'OLIGO NAME', 'SEQUENCE', 'COLOR']]
            fulllist,  ok = PipettingDialog.getSchemes()
            if fulllist == []:
                self.statusBar().showMessage('No *.csv found. Scheme not created.')
            else:
                pipettlist = []
                notfound = []
                platelist = []
                for i in range(1, len(structureData)):
                    sequencerow = structureData[i]
                    sequence = sequencerow[3]
                    fullpipettlist.append(sequencerow)
                    fullpipettlist[i][0] = 'NOT FOUND'
                    if fullpipettlist[i][2] == ' ':
                        fullpipettlist[i][0] = 'BIOTIN PLACEHOLDER'
                    if sequence == ' ':
                        pass
                    else:
                        for j in range(0, len(fulllist)):
                            fulllistrow = fulllist[j]
                            fulllistseq = fulllistrow[3]
                            if sequence == fulllistseq:
                                pipettlist.append([fulllist[j][0], fulllist[j][1], fulllist[j][2], fulllist[j][3], rgbcolors[sequencerow[4]]])
                                platelist.append(fulllist[j][0])
                                del fullpipettlist[-1]
                                fullpipettlist.append(fulllist[j])
                                break  # first found will be taken

                exportlist = dict()
                exportlist[0] = fullpipettlist
                noplates = len(set(platelist))
                platenames = list(set(platelist))
                platenames.sort()
                if (len(structureData)-1-16) == (len(pipettlist)):
                    self.statusBar().showMessage('All sequences found in '+str(noplates)+' Plates. Pipetting scheme complete.')
                else:
                    self.statusBar().showMessage('Error: Sequences sequences missing. Please check *.csv file..')

                allfig = dict()
                for x in range(0, len(platenames)):
                    platename = platenames[x]

                    selection = []
                    selectioncolors = []
                    for y in range(0, len(platelist)):
                        if pipettlist[y][0] == platename:
                            selection.append(pipettlist[y][1])
                            selectioncolors.append(pipettlist[y][4])

                    allfig[x] = plotPlate(selection, selectioncolors, platename)

                path = QtGui.QFileDialog.getSaveFileName(self,  'Save pipetting schemes to.',  filter='*.pdf')
                if path:
                    with PdfPages(path) as pdf:
                        for x in range(0, len(platenames)):
                            # pdf.savefig(allfig[x])
                            pdf.savefig(allfig[x],   bbox_inches='tight',  pad_inches=0.2,  dpi=200)
<<<<<<< HEAD
                            #pdf.savefig(allfig[x],   bbox_inches='tight',  pad_inches=0.1)
=======
                            # pdf.savefig(allfig[x],   bbox_inches='tight',  pad_inches=0.1)
>>>>>>> 926da3c9
                            base, ext = _ospath.splitext(path)
                            csv_path = base + '.csv'
                            design.savePlate(csv_path, exportlist)
                    self.statusBar().showMessage('Pippetting scheme saved to: '+path)

    def foldingScheme(self):

        fdialog = FoldingDialog()  # Intitialize FoldingDialog Class
        # Fill with Data
        colorcounts = self.mainscene.colorcounts
        noseq = _np.count_nonzero(colorcounts)

        fdialog.table.setRowCount(noseq+5)

        fdialog.writeTable(0, 0, 'Scaffold')
        fdialog.writeTable(0, 1, str(0.1))
        fdialog.writeTable(0, 2, str(1))
        fdialog.writeTable(0, 4, str(10))
        fdialog.writeTable(0, 6, str(1))

        # BLK STAPLES: 10 x
        fdialog.writeTable(1, 0, 'Core Mix')
        fdialog.writeTable(1, 1, str(100))
        fdialog.writeTable(1, 2, str(colorcounts[len(colorcounts)-1]))
        fdialog.writeTable(1, 6, str(10))
        fdialog.writeTable(1, 7, '')
        fdialog.colorTable(1, 7, allcolors[0])

        mixno = 0
        # MODIFIED STAPLES: 100x

        for i in range(len(colorcounts)-1):
            if colorcounts[i] != 0:
                fdialog.writeTable(mixno+2, 0, self.mainscene.tableshort[i]+' Mix')
                fdialog.writeTable(mixno+2, 2, str(colorcounts[i]))
                fdialog.writeTable(mixno+2, 1, str(100))
                fdialog.writeTable(mixno+2, 6, str(100))
                fdialog.writeTable(mixno+2, 7, '')
                index = i+1
                fdialog.colorTable(mixno+2, 7, allcolors[index])

                mixno = mixno+1

        fdialog.writeTable(mixno+2, 0, 'Biotin 1:10')
        fdialog.writeTable(mixno+2, 1, str(100))
        fdialog.writeTable(mixno+2, 2, str(80))
        fdialog.writeTable(mixno+2, 6, str(1))

        fdialog.writeTable(mixno+3, 0, 'H2O')

        fdialog.writeTable(mixno+4, 0, '10x Folding Buffer')

        fdialog.writeTable(mixno+5, 0, 'Total Volume')
        fdialog.writeTable(mixno+5, 5, str(40))

        fdialog.clcExcess()

        # MAKE TABLE INTERACTIVE
        result = fdialog.exec()


class MainWindow(QtGui.QWidget):

    def __init__(self):
        super(MainWindow,  self).__init__()
        self.setWindowTitle('Picasso: Design')
        this_directory = os.path.dirname(os.path.realpath(__file__))
        icon_path = os.path.join(this_directory,  'icons',  'design.ico')
        icon = QtGui.QIcon(icon_path)
        self.setWindowIcon(icon)
        self.resize(800,  600)
        self.initUI()

    def initUI(self):

        # create window with canvas
        self.window = Window()

        # define buttons
        loadbtn = QtGui.QPushButton("Load")
        savebtn = QtGui.QPushButton("Save")
        clearbtn = QtGui.QPushButton("Clear")
        sshotbtn = QtGui.QPushButton("Screenshot")
        seqbtn = QtGui.QPushButton("Extensions")
        platebtn = QtGui.QPushButton("Get plates")
        pipettbtn = QtGui.QPushButton("Pipetting scheme")
        foldbtn = QtGui.QPushButton("Folding scheme")

        loadbtn.clicked.connect(self.window.openDialog)
        savebtn.clicked.connect(self.window.saveDialog)
        clearbtn.clicked.connect(self.window.clearDialog)
        sshotbtn.clicked.connect(self.window.takeScreenshot)
        seqbtn.clicked.connect(self.window.setSeq)
        platebtn.clicked.connect(self.window.generatePlates)
        pipettbtn.clicked.connect(self.window.pipettingScheme)
        foldbtn.clicked.connect(self.window.foldingScheme)

        hbox = QtGui.QHBoxLayout()
        hbox.addWidget(loadbtn)
        hbox.addWidget(savebtn)
        hbox.addWidget(clearbtn)
        hbox.addWidget(sshotbtn)
        hbox.addWidget(seqbtn)
        hbox.addWidget(platebtn)
        hbox.addWidget(pipettbtn)
        hbox.addWidget(foldbtn)

        # set layout
        vbox = QtGui.QVBoxLayout()
        vbox.addWidget(self.window)
        vbox.addLayout(hbox)
        self.setLayout(vbox)

        # make white background
        palette = QtGui.QPalette()
        palette.setColor(QtGui.QPalette.Background, QtCore.Qt.white)
        self.setPalette(palette)


def main():
    app = QtGui.QApplication(sys.argv)
    window = MainWindow()
    window.show()
    sys.exit(app.exec_())

    def excepthook(type,  value,  tback):
        lib.cancel_dialogs()
        message = ''.join(traceback.format_exception(type,  value,  tback))
        errorbox = QtGui.QMessageBox.critical(window,  'An error occured',  message)
        errorbox.exec_()
        sys.__excepthook__(type,  value,  tback)
    sys.excepthook = excepthook


if __name__ == '__main__':
    main()<|MERGE_RESOLUTION|>--- conflicted
+++ resolved
@@ -27,10 +27,7 @@
 
 from .. import io as _io
 from .. import design
-<<<<<<< HEAD
-=======
 from .. import lib
->>>>>>> 926da3c9
 
 _this_file = os.path.abspath(__file__)
 _this_directory = os.path.dirname(_this_file)
@@ -646,11 +643,7 @@
         return canvascolors
 
     def updateExtensions(self, tableshort):
-<<<<<<< HEAD
-     # Takes a list of tableshort and updates the display
-=======
         # Takes a list of tableshort and updates the display
->>>>>>> 926da3c9
         allitems = self.items()
         lenitems = len(allitems)
         bindingitems = len(BINDING_SITES)
@@ -951,11 +944,7 @@
                         for x in range(0, len(platenames)):
                             # pdf.savefig(allfig[x])
                             pdf.savefig(allfig[x],   bbox_inches='tight',  pad_inches=0.2,  dpi=200)
-<<<<<<< HEAD
-                            #pdf.savefig(allfig[x],   bbox_inches='tight',  pad_inches=0.1)
-=======
                             # pdf.savefig(allfig[x],   bbox_inches='tight',  pad_inches=0.1)
->>>>>>> 926da3c9
                             base, ext = _ospath.splitext(path)
                             csv_path = base + '.csv'
                             design.savePlate(csv_path, exportlist)
