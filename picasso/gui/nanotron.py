--- conflicted
+++ resolved
@@ -821,10 +821,7 @@
     def load_default_model(self):
 
         path = os.getcwd() + DEFAULT_MODEL_PATH
-<<<<<<< HEAD
-=======
-
->>>>>>> e4f401ce
+
         try:
             self.model = joblib.load(path)
             self.nanotron_log['Model Path'] = path
