"""
    gui/render
    ~~~~~~~~~~~~~~~~~~~~

    Graphical user interface for rendering localization images

    :author: Joerg Schnitzbauer, 2016
    :copyright: Copyright (c) 2016 Jungmann Lab, Max Planck Institute of Biochemistry
"""
import os
import os.path
import sys
import traceback
from math import ceil

import lmfit
import matplotlib
import matplotlib.pyplot as plt
import numpy as np
import yaml
from matplotlib.backends.backend_qt4agg import (FigureCanvasQTAgg,
                                                NavigationToolbar2QT)
from numpy.lib.recfunctions import stack_arrays
from PyQt4 import QtCore, QtGui

import colorsys

from .. import imageprocess, io, lib, postprocess, render

DEFAULT_OVERSAMPLING = 1.0
INITIAL_REL_MAXIMUM = 0.5
ZOOM = 10 / 7
N_GROUP_COLORS = 8


matplotlib.rcParams.update({'axes.titlesize': 'large'})


def fit_cum_exp(data):
    data.sort()
    n = len(data)
    y = np.arange(1, n + 1)
    data_min = data.min()
    data_max = data.max()
    params = lmfit.Parameters()
    params.add('a', value=n, vary=True, min=0)
    params.add('t', value=np.mean(data), vary=True, min=data_min, max=data_max)
    params.add('c', value=data_min, vary=True, min=0)
    result = lib.CumulativeExponentialModel.fit(y, params, x=data)
    return result


def kinetic_rate_from_fit(data):
    if len(data) > 2:
        if data.ptp() == 0:
            rate = np.nanmean(data)
        else:
            result = fit_cum_exp(data)
            rate = result.best_values['t']
    else:
        rate = np.nanmean(data)
    return rate


estimate_kinetic_rate = kinetic_rate_from_fit  # np.mean


class FloatEdit(QtGui.QLineEdit):

    valueChanged = QtCore.pyqtSignal(float)

    def __init__(self):
        super().__init__()
        self.setSizePolicy(QtGui.QSizePolicy.Preferred, QtGui.QSizePolicy.Preferred)
        self.editingFinished.connect(self.onEditingFinished)

    def onEditingFinished(self):
        value = self.value()
        self.valueChanged.emit(value)

    def setValue(self, value):
        text = '{:.10e}'.format(value)
        self.setText(text)

    def value(self):
        text = self.text()
        value = float(text)
        return value


class PickHistWindow(QtGui.QTabWidget):

    def __init__(self, info_dialog):
        super().__init__()
        self.setWindowTitle('Pick Histograms')
        this_directory = os.path.dirname(os.path.realpath(__file__))
        icon_path = os.path.join(this_directory, 'icons', 'render.ico')
        icon = QtGui.QIcon(icon_path)
        self.setWindowIcon(icon)
        self.resize(1000, 400)
        self.figure = plt.Figure()
        self.canvas = FigureCanvasQTAgg(self.figure)
        vbox = QtGui.QVBoxLayout()
        self.setLayout(vbox)
        vbox.addWidget(self.canvas)
        vbox.addWidget((NavigationToolbar2QT(self.canvas, self)))

    def plot(self, pooled_locs, fit_result_len, fit_result_dark):
        self.figure.clear()
        # Length
        axes = self.figure.add_subplot(121)
        axes.set_title('Length (cumulative)')
        data = pooled_locs.len
        data.sort()
        y = np.arange(1, len(data) + 1)
        axes.semilogx(data, y, label='data')
        axes.semilogx(data, fit_result_len.best_fit, label='fit')
        axes.legend(loc='best')
        # Dark
        axes = self.figure.add_subplot(122)
        axes.set_title('Dark time (cumulative)')
        data = pooled_locs.dark
        data.sort()
        y = np.arange(1, len(data) + 1)
        axes.semilogx(data, y, label='data')
        axes.semilogx(data, fit_result_dark.best_fit, label='fit')
        axes.legend(loc='best')
        self.canvas.draw()


class ApplyDialog(QtGui.QDialog):

    def __init__(self, window):
        super().__init__(window)
        self.window = window
        # vars = self.view.locs[0].dtype.names
        self.setWindowTitle('Apply expression')
        vbox = QtGui.QVBoxLayout(self)
        layout = QtGui.QGridLayout()
        vbox.addLayout(layout)
        layout.addWidget(QtGui.QLabel('Channel:'), 0, 0)
        self.channel = QtGui.QComboBox()
        self.channel.addItems(self.window.view.locs_paths)
        layout.addWidget(self.channel, 0, 1)
        self.channel.currentIndexChanged.connect(self.update_vars)
        layout.addWidget(QtGui.QLabel('Pre-defined variables:'), 1, 0)
        self.label = QtGui.QLabel()
        layout.addWidget(self.label, 1, 1)
        self.update_vars(0)
        layout.addWidget(QtGui.QLabel('Expression:'), 2, 0)
        self.cmd = QtGui.QLineEdit()
        layout.addWidget(self.cmd, 2, 1)
        hbox = QtGui.QHBoxLayout()
        vbox.addLayout(hbox)
        # OK and Cancel buttons
        self.buttons = QtGui.QDialogButtonBox(QtGui.QDialogButtonBox.Ok | QtGui.QDialogButtonBox.Cancel,
                                              QtCore.Qt.Horizontal,
                                              self)
        vbox.addWidget(self.buttons)
        self.buttons.accepted.connect(self.accept)
        self.buttons.rejected.connect(self.reject)

    # static method to create the dialog and return (date, time, accepted)
    @staticmethod
    def getCmd(parent=None):
        dialog = ApplyDialog(parent)
        result = dialog.exec_()
        cmd = dialog.cmd.text()
        channel = dialog.channel.currentIndex()
        return (cmd, channel, result == QtGui.QDialog.Accepted)

    def update_vars(self, index):
        vars = self.window.view.locs[index].dtype.names
        self.label.setText(str(vars))


class LinkDialog(QtGui.QDialog):

    def __init__(self, window):
        super().__init__(window)
        self.window = window
        self.setWindowTitle('Enter parameters')
        vbox = QtGui.QVBoxLayout(self)
        grid = QtGui.QGridLayout()
        grid.addWidget(QtGui.QLabel('Max. distance (pixels):'), 0, 0)
        self.max_distance = QtGui.QDoubleSpinBox()
        self.max_distance.setRange(0, 1e6)
        self.max_distance.setValue(1)
        grid.addWidget(self.max_distance, 0, 1)
        grid.addWidget(QtGui.QLabel('Max. transient dark frames:'), 1, 0)
        self.max_dark_time = QtGui.QDoubleSpinBox()
        self.max_dark_time.setRange(0, 1e9)
        self.max_dark_time.setValue(1)
        grid.addWidget(self.max_dark_time, 1, 1)
        vbox.addLayout(grid)
        hbox = QtGui.QHBoxLayout()
        vbox.addLayout(hbox)
        # OK and Cancel buttons
        self.buttons = QtGui.QDialogButtonBox(QtGui.QDialogButtonBox.Ok | QtGui.QDialogButtonBox.Cancel,
                                              QtCore.Qt.Horizontal,
                                              self)
        vbox.addWidget(self.buttons)
        self.buttons.accepted.connect(self.accept)
        self.buttons.rejected.connect(self.reject)

    # static method to create the dialog and return input
    @staticmethod
    def getParams(parent=None):
        dialog = LinkDialog(parent)
        result = dialog.exec_()
        return (dialog.max_distance.value(), dialog.max_dark_time.value(), result == QtGui.QDialog.Accepted)


class InfoDialog(QtGui.QDialog):

    def __init__(self, window):
        super().__init__(window)
        self.window = window
        self.setWindowTitle('Info')
        self.setModal(False)
        vbox = QtGui.QVBoxLayout(self)
        # Display
        display_groupbox = QtGui.QGroupBox('Display')
        vbox.addWidget(display_groupbox)
        display_grid = QtGui.QGridLayout(display_groupbox)
        display_grid.addWidget(QtGui.QLabel('Width:'), 0, 0)
        self.width_label = QtGui.QLabel()
        display_grid.addWidget(self.width_label, 0, 1)
        display_grid.addWidget(QtGui.QLabel('Height:'), 1, 0)
        self.height_label = QtGui.QLabel()
        display_grid.addWidget(self.height_label, 1, 1)
        # Movie
        movie_groupbox = QtGui.QGroupBox('Movie')
        vbox.addWidget(movie_groupbox)
        self.movie_grid = QtGui.QGridLayout(movie_groupbox)
        self.movie_grid.addWidget(QtGui.QLabel('Median fit precision:'), 0, 0)
        self.fit_precision = QtGui.QLabel('-')
        self.movie_grid.addWidget(self.fit_precision, 0, 1)
        self.movie_grid.addWidget(QtGui.QLabel('NeNA precision:'), 1, 0)
        self.nena_button = QtGui.QPushButton('Calculate')
        self.nena_button.clicked.connect(self.calculate_nena_lp)
        self.nena_button.setDefault(False)
        self.nena_button.setAutoDefault(False)
        self.movie_grid.addWidget(self.nena_button, 1, 1)
        # FOV
        fov_groupbox = QtGui.QGroupBox('Field of view')
        vbox.addWidget(fov_groupbox)
        fov_grid = QtGui.QGridLayout(fov_groupbox)
        fov_grid.addWidget(QtGui.QLabel('# Localizations:'), 0, 0)
        self.locs_label = QtGui.QLabel()
        fov_grid.addWidget(self.locs_label, 0, 1)
        # Picks
        picks_groupbox = QtGui.QGroupBox('Picks')
        vbox.addWidget(picks_groupbox)
        self.picks_grid = QtGui.QGridLayout(picks_groupbox)
        self.picks_grid.addWidget(QtGui.QLabel('# Picks:'), 0, 0)
        self.n_picks = QtGui.QLabel()
        self.picks_grid.addWidget(self.n_picks, 0, 1)
        compute_pick_info_button = QtGui.QPushButton('Calculate info below')
        compute_pick_info_button.clicked.connect(self.window.view.update_pick_info_long)
        self.picks_grid.addWidget(compute_pick_info_button, 1, 0, 1, 3)
        self.picks_grid.addWidget(QtGui.QLabel('<b>Mean</b'), 2, 1)
        self.picks_grid.addWidget(QtGui.QLabel('<b>Std</b>'), 2, 2)
        row = self.picks_grid.rowCount()
        self.picks_grid.addWidget(QtGui.QLabel('# Localizations:'), row, 0)
        self.n_localizations_mean = QtGui.QLabel()
        self.picks_grid.addWidget(self.n_localizations_mean, row, 1)
        self.n_localizations_std = QtGui.QLabel()
        self.picks_grid.addWidget(self.n_localizations_std, row, 2)
        row = self.picks_grid.rowCount()
        self.picks_grid.addWidget(QtGui.QLabel('RMSD to COM:'), row, 0)
        self.rmsd_mean = QtGui.QLabel()
        self.picks_grid.addWidget(self.rmsd_mean, row, 1)
        self.rmsd_std = QtGui.QLabel()
        self.picks_grid.addWidget(self.rmsd_std, row, 2)
        row = self.picks_grid.rowCount()
        self.picks_grid.addWidget(QtGui.QLabel('RMSD in z:'), row, 0)
        self.rmsd_z_mean = QtGui.QLabel()
        self.picks_grid.addWidget(self.rmsd_z_mean, row, 1)
        self.rmsd_z_std = QtGui.QLabel()
        self.picks_grid.addWidget(self.rmsd_z_std, row, 2)
        row = self.picks_grid.rowCount()
        self.picks_grid.addWidget(QtGui.QLabel('Ignore dark times <='), row, 0)
        self.max_dark_time = QtGui.QSpinBox()
        self.max_dark_time.setRange(0, 1e9)
        self.max_dark_time.setValue(1)
        self.picks_grid.addWidget(self.max_dark_time, row, 1, 1, 2)
        row = self.picks_grid.rowCount()
        self.picks_grid.addWidget(QtGui.QLabel('Length:'), row, 0)
        self.length_mean = QtGui.QLabel()
        self.picks_grid.addWidget(self.length_mean, row, 1)
        self.length_std = QtGui.QLabel()
        self.picks_grid.addWidget(self.length_std, row, 2)
        row = self.picks_grid.rowCount()
        self.picks_grid.addWidget(QtGui.QLabel('Dark time:'), row, 0)
        self.dark_mean = QtGui.QLabel()
        self.picks_grid.addWidget(self.dark_mean, row, 1)
        self.dark_std = QtGui.QLabel()
        self.picks_grid.addWidget(self.dark_std, row, 2)
        row = self.picks_grid.rowCount()
        self.picks_grid.addWidget(QtGui.QLabel('# Units per pick:'), row, 0)
        self.units_per_pick = QtGui.QSpinBox()
        self.units_per_pick.setRange(1, 1e6)
        self.units_per_pick.setValue(1)
        self.picks_grid.addWidget(self.units_per_pick, row, 1, 1, 2)
        calculate_influx_button = QtGui.QPushButton('Calibrate influx')
        calculate_influx_button.clicked.connect(self.calibrate_influx)
        self.picks_grid.addWidget(calculate_influx_button, self.picks_grid.rowCount(), 0, 1, 3)
        row = self.picks_grid.rowCount()
        self.picks_grid.addWidget(QtGui.QLabel('Influx rate (1/frames):'), row, 0)
        self.influx_rate = FloatEdit()
        self.influx_rate.setValue(0.03)
        self.influx_rate.valueChanged.connect(self.update_n_units)
        self.picks_grid.addWidget(self.influx_rate, row, 1, 1, 2)
        row = self.picks_grid.rowCount()
        self.picks_grid.addWidget(QtGui.QLabel('# Units:'), row, 0)
        self.n_units_mean = QtGui.QLabel()
        self.picks_grid.addWidget(self.n_units_mean, row, 1)
        self.n_units_std = QtGui.QLabel()
        self.picks_grid.addWidget(self.n_units_std, row, 2)
        self.pick_hist_window = PickHistWindow(self)
        pick_hists = QtGui.QPushButton('Histograms')
        pick_hists.clicked.connect(self.pick_hist_window.show)
        self.picks_grid.addWidget(pick_hists, self.picks_grid.rowCount(), 0, 1, 3)

    def calculate_nena_lp(self):
        channel = self.window.view.get_channel('Calculate NeNA precision')
        if channel is not None:
            locs = self.window.view.locs[channel]
            info = self.window.view.infos[channel]
            self.nena_button.setParent(None)
            self.movie_grid.removeWidget(self.nena_button)
            progress = lib.ProgressDialog('Calculating NeNA precision', 0, 100, self)
            result_lp = postprocess.nena(locs, info, progress.set_value)
            self.nena_label = QtGui.QLabel()
            self.movie_grid.addWidget(self.nena_label, 1, 1)
            self.nena_result, lp = result_lp
            self.nena_label.setText('{:.3} pixel'.format(lp))
            show_plot_button = QtGui.QPushButton('Show plot')
            self.movie_grid.addWidget(show_plot_button, self.movie_grid.rowCount() - 1, 2)
            show_plot_button.clicked.connect(self.show_nena_plot)

    def calibrate_influx(self):
        # influx = np.mean(1 / self.pick_info['dark']) / self.units_per_pick.value()
        influx = 1 / self.pick_info['pooled dark'] / self.units_per_pick.value()
        self.influx_rate.setValue(influx)
        self.update_n_units()

    def calculate_n_units(self, dark):
        influx = self.influx_rate.value()
        return 1 / (influx * dark)

    def update_n_units(self):
        n_units = self.calculate_n_units(self.pick_info['dark'])
        self.n_units_mean.setText('{:,.2f}'.format(np.mean(n_units)))
        self.n_units_std.setText('{:,.2f}'.format(np.std(n_units)))

    def show_nena_plot(self):
        d = self.nena_result.userkws['d']
        plt.Figure()
        plt.title('Next frame neighbor distance histogram')
        plt.plot(d, self.nena_result.data, label='Data')
        plt.plot(d, self.nena_result.best_fit, label='Fit')
        plt.legend(loc='best')
        plt.show()


class ToolsSettingsDialog(QtGui.QDialog):

    def __init__(self, window):
        super().__init__(window)
        self.window = window
        self.setWindowTitle('Tools Settings')
        self.setModal(False)
        vbox = QtGui.QVBoxLayout(self)
        pick_groupbox = QtGui.QGroupBox('Pick')
        vbox.addWidget(pick_groupbox)
        pick_grid = QtGui.QGridLayout(pick_groupbox)
        pick_grid.addWidget(QtGui.QLabel('Diameter (cam. pixel):'), 0, 0)
        self.pick_diameter = QtGui.QDoubleSpinBox()
        self.pick_diameter.setRange(0, 999999)
        self.pick_diameter.setValue(1)
        self.pick_diameter.setSingleStep(0.1)
        self.pick_diameter.setDecimals(3)
        self.pick_diameter.setKeyboardTracking(False)
        self.pick_diameter.valueChanged.connect(self.on_pick_diameter_changed)
        pick_grid.addWidget(self.pick_diameter, 0, 1)
        pick_grid.addWidget(QtGui.QLabel('Pick similar +/- range (std)'), 1, 0)
        self.pick_similar_range = QtGui.QDoubleSpinBox()
        self.pick_similar_range.setRange(0, 100000)
        self.pick_similar_range.setValue(2)
        self.pick_similar_range.setSingleStep(0.1)
        self.pick_similar_range.setDecimals(1)
        pick_grid.addWidget(self.pick_similar_range, 1, 1)

    def on_pick_diameter_changed(self, diameter):
        self.window.view.index_blocks = [None for _ in self.window.view.index_blocks]
        self.window.view.update_scene(use_cache=True)


class DisplaySettingsDialog(QtGui.QDialog):

    def __init__(self, window):
        super().__init__(window)
        self.window = window
        self.setWindowTitle('Display Settings')
        self.resize(200, 0)
        self.setModal(False)
        vbox = QtGui.QVBoxLayout(self)
        # General
        general_groupbox = QtGui.QGroupBox('General')
        vbox.addWidget(general_groupbox)
        general_grid = QtGui.QGridLayout(general_groupbox)
        general_grid.addWidget(QtGui.QLabel('Zoom:'), 0, 0)
        self.zoom = QtGui.QDoubleSpinBox()
        self.zoom.setKeyboardTracking(False)
        self.zoom.setRange(10**(-self.zoom.decimals()), 1e6)
        self.zoom.valueChanged.connect(self.on_zoom_changed)
        general_grid.addWidget(self.zoom, 0, 1)
        general_grid.addWidget(QtGui.QLabel('Oversampling:'), 1, 0)
        self._oversampling = DEFAULT_OVERSAMPLING
        self.oversampling = QtGui.QDoubleSpinBox()
        self.oversampling.setRange(0.001, 1000)
        self.oversampling.setSingleStep(5)
        self.oversampling.setValue(self._oversampling)
        self.oversampling.setKeyboardTracking(False)
        self.oversampling.valueChanged.connect(self.on_oversampling_changed)
        general_grid.addWidget(self.oversampling, 1, 1)
        self.dynamic_oversampling = QtGui.QCheckBox('dynamic')
        self.dynamic_oversampling.setChecked(True)
        self.dynamic_oversampling.toggled.connect(self.set_dynamic_oversampling)
        general_grid.addWidget(self.dynamic_oversampling, 2, 1)
        # Contrast
        contrast_groupbox = QtGui.QGroupBox('Contrast')
        vbox.addWidget(contrast_groupbox)
        contrast_grid = QtGui.QGridLayout(contrast_groupbox)
        minimum_label = QtGui.QLabel('Min. Density:')
        contrast_grid.addWidget(minimum_label, 0, 0)
        self.minimum = QtGui.QDoubleSpinBox()
        self.minimum.setRange(0, 999999)
        self.minimum.setSingleStep(5)
        self.minimum.setValue(0)
        self.minimum.setDecimals(3)
        self.minimum.setKeyboardTracking(False)
        self.minimum.valueChanged.connect(self.update_scene)
        contrast_grid.addWidget(self.minimum, 0, 1)
        maximum_label = QtGui.QLabel('Max. Density:')
        contrast_grid.addWidget(maximum_label, 1, 0)
        self.maximum = QtGui.QDoubleSpinBox()
        self.maximum.setRange(0, 999999)
        self.maximum.setSingleStep(5)
        self.maximum.setValue(100)
        self.maximum.setDecimals(3)
        self.maximum.setKeyboardTracking(False)
        self.maximum.valueChanged.connect(self.update_scene)
        contrast_grid.addWidget(self.maximum, 1, 1)
        contrast_grid.addWidget(QtGui.QLabel('Colormap:'), 2, 0)
        self.colormap = QtGui.QComboBox()
        self.colormap.addItems(sorted(['hot', 'viridis', 'inferno', 'plasma', 'magma', 'gray']))
        contrast_grid.addWidget(self.colormap, 2, 1)
        self.colormap.currentIndexChanged.connect(self.update_scene)
        # Blur
        blur_groupbox = QtGui.QGroupBox('Blur')
        blur_grid = QtGui.QGridLayout(blur_groupbox)
        self.blur_buttongroup = QtGui.QButtonGroup()
        points_button = QtGui.QRadioButton('None')
        self.blur_buttongroup.addButton(points_button)
        smooth_button = QtGui.QRadioButton('One-Pixel-Blur')
        self.blur_buttongroup.addButton(smooth_button)
        convolve_button = QtGui.QRadioButton('Global Localization Precision')
        self.blur_buttongroup.addButton(convolve_button)
        gaussian_button = QtGui.QRadioButton('Individual Localization Precision')
        self.blur_buttongroup.addButton(gaussian_button)
        blur_grid.addWidget(points_button, 0, 0, 1, 2)
        blur_grid.addWidget(smooth_button, 1, 0, 1, 2)
        blur_grid.addWidget(convolve_button, 2, 0, 1, 2)
        blur_grid.addWidget(gaussian_button, 3, 0, 1, 2)
        convolve_button.setChecked(True)
        self.blur_buttongroup.buttonReleased.connect(self.render_scene)
        blur_grid.addWidget(QtGui.QLabel('Min. Blur (cam. pixel):'), 4, 0, 1, 1)
        self.min_blur_width = QtGui.QDoubleSpinBox()
        self.min_blur_width.setRange(0, 999999)
        self.min_blur_width.setSingleStep(0.01)
        self.min_blur_width.setValue(0)
        self.min_blur_width.setDecimals(3)
        self.min_blur_width.setKeyboardTracking(False)
        self.min_blur_width.valueChanged.connect(self.render_scene)
        blur_grid.addWidget(self.min_blur_width, 4, 1, 1, 1)
        vbox.addWidget(blur_groupbox)
        self.blur_methods = {points_button: None, smooth_button: 'smooth',
                             convolve_button: 'convolve', gaussian_button: 'gaussian'}
        # Scale bar
        self.scalebar_groupbox = QtGui.QGroupBox('Scale Bar')
        self.scalebar_groupbox.setCheckable(True)
        self.scalebar_groupbox.setChecked(False)
        self.scalebar_groupbox.toggled.connect(self.update_scene)
        vbox.addWidget(self.scalebar_groupbox)
        scalebar_grid = QtGui.QGridLayout(self.scalebar_groupbox)
        scalebar_grid.addWidget(QtGui.QLabel('Pixel Size:'), 0, 0)
        self.pixelsize = QtGui.QDoubleSpinBox()
        self.pixelsize.setRange(1, 1000000000)
        self.pixelsize.setValue(160)
        self.pixelsize.setKeyboardTracking(False)
        self.pixelsize.valueChanged.connect(self.update_scene)
        scalebar_grid.addWidget(self.pixelsize, 0, 1)
        scalebar_grid.addWidget(QtGui.QLabel('Scale Bar Length (nm):'), 1, 0)
        self.scalebar = QtGui.QDoubleSpinBox()
        self.scalebar.setRange(0.0001, 10000000000)
        self.scalebar.setValue(500)
        self.scalebar.setKeyboardTracking(False)
        self.scalebar.valueChanged.connect(self.update_scene)
        scalebar_grid.addWidget(self.scalebar, 1, 1)
        self._silent_oversampling_update = False

    def on_oversampling_changed(self, value):
        contrast_factor = (self._oversampling / value)**2
        self._oversampling = value
        self.silent_minimum_update(contrast_factor * self.minimum.value())
        self.silent_maximum_update(contrast_factor * self.maximum.value())
        if not self._silent_oversampling_update:
            self.dynamic_oversampling.setChecked(False)
            self.window.view.update_scene()

    def on_zoom_changed(self, value):
        self.window.view.set_zoom(value)

    def set_oversampling_silently(self, oversampling):
        self._silent_oversampling_update = True
        self.oversampling.setValue(oversampling)
        self._silent_oversampling_update = False

    def set_zoom_silently(self, zoom):
        self.zoom.blockSignals(True)
        self.zoom.setValue(zoom)
        self.zoom.blockSignals(False)

    def silent_minimum_update(self, value):
        self.minimum.blockSignals(True)
        self.minimum.setValue(value)
        self.minimum.blockSignals(False)

    def silent_maximum_update(self, value):
        self.maximum.blockSignals(True)
        self.maximum.setValue(value)
        self.maximum.blockSignals(False)

    def render_scene(self, *args, **kwargs):
        self.window.view.update_scene()

    def set_dynamic_oversampling(self, state):
        if state:
            self.window.view.update_scene()

    def update_scene(self, *args, **kwargs):
        self.window.view.update_scene(use_cache=True)


class View(QtGui.QLabel):

    def __init__(self, window):
        super().__init__()
        self.setAcceptDrops(True)
        self.setSizePolicy(QtGui.QSizePolicy.Expanding, QtGui.QSizePolicy.Expanding)
        self.rubberband = QtGui.QRubberBand(QtGui.QRubberBand.Rectangle, self)
        self.rubberband.setStyleSheet('selection-background-color: white')
        self.window = window
        self._pixmap = None
        self.locs = []
        self.infos = []
        self.locs_paths = []
        self._mode = 'Zoom'
        self._pan = False
        self._size_hint = (768, 768)
        self.n_locs = 0
        self._picks = []
        self.index_blocks = []
        self._drift = []

    def add(self, path, render=True):
        try:
            locs, info = io.load_locs(path, qt_parent=self)
        except io.NoMetadataFileError:
            return
        locs = lib.ensure_sanity(locs, info)
        self.locs.append(locs)
        self.infos.append(info)
        self.locs_paths.append(path)
        self.index_blocks.append(None)
        self._drift.append(None)
        if len(self.locs) == 1:
            self.median_lp = np.mean([np.median(locs.lpx), np.median(locs.lpy)])
            if hasattr(locs, 'group'):
                groups = np.unique(locs.group)
                np.random.shuffle(groups)
                groups %= N_GROUP_COLORS
                self.group_color = groups[locs.group]
            if render:
                self.fit_in_view(autoscale=True)
        else:
            if render:
                self.update_scene()
        os.chdir(os.path.dirname(path))

    def add_multiple(self, paths):
        fit_in_view = len(self.locs) == 0
        paths = sorted(paths)
        for path in paths:
            self.add(path, render=False)
        if len(self.locs):  # In case loading was not succesful.
            if fit_in_view:
                self.fit_in_view(autoscale=True)
            else:
                self.update_scene()

    def add_pick(self, position, update_scene=True):
        self._picks.append(position)
        self.update_pick_info_short()
        if update_scene:
            self.update_scene(picks_only=True)

    def add_picks(self, positions):
        for position in positions:
            self.add_pick(position, update_scene=False)
        self.update_scene(picks_only=True)

    def adjust_viewport_to_view(self, viewport):
        ''' Adds space to a desired viewport so that it matches the window aspect ratio. '''
        viewport_height = viewport[1][0] - viewport[0][0]
        viewport_width = viewport[1][1] - viewport[0][1]
        view_height = self.height()
        view_width = self.width()
        viewport_aspect = viewport_width / viewport_height
        view_aspect = view_width / view_height
        if view_aspect >= viewport_aspect:
            y_min = viewport[0][0]
            y_max = viewport[1][0]
            x_range = viewport_height * view_aspect
            x_margin = (x_range - viewport_width) / 2
            x_min = viewport[0][1] - x_margin
            x_max = viewport[1][1] + x_margin
        else:
            x_min = viewport[0][1]
            x_max = viewport[1][1]
            y_range = viewport_width / view_aspect
            y_margin = (y_range - viewport_height) / 2
            y_min = viewport[0][0] - y_margin
            y_max = viewport[1][0] + y_margin
        return [(y_min, x_min), (y_max, x_max)]

    def align(self):
        if len(self._picks) > 0:
            shift = self.shift_from_picked()
        else:
            shift = self.shift_from_rcc()
        sp = lib.ProgressDialog('Shifting channels', 0, len(self.locs), self)
        sp.set_value(0)
<<<<<<< HEAD
        for i, locs_ in enumerate(self.locs):
            locs_.y -= shift[0][i]
            locs_.x -= shift[1][i]
            if len(shift) == 3:
                locs_.z -= shift[2][i]
            sp.set_value(i+1)
=======
        for i, (locs_, dx, dy) in enumerate(zip(self.locs, shift_x, shift_y)):
            locs_.y -= dy
            locs_.x -= dx
            sp.set_value(i + 1)
>>>>>>> 926da3c9
        self.update_scene()

    def combine(self):
        if len(self._picks) > 0:
            channel = self.get_channel()
            picked_locs = self.picked_locs(channel, add_group=False)
            out_locs = []
            r_max = 2 * max(self.infos[channel][0]['Height'], self.infos[channel][0]['Width'])
            max_dark = self.infos[channel][0]['Frames']
            progress = lib.ProgressDialog('Combining localizations in picks', 0, len(picked_locs), self)
            progress.set_value(0)
            for i, pick_locs in enumerate(picked_locs):
                pick_locs_out = postprocess.link(pick_locs, self.infos[channel], r_max=r_max, max_dark_time=max_dark, remove_ambiguous_lengths=False)
                out_locs.append(pick_locs_out)
                progress.set_value(i+1)
            self.locs[channel] = stack_arrays(out_locs, asrecarray=True, usemask=False)
            self.update_scene()

    def link(self):
        channel = self.get_channel()
        if hasattr(self.locs[channel], 'len'):
            QtGui.QMessageBox.information(self, 'Link', 'Localizations are already linked. Aborting...')
            return
        else:
            r_max, max_dark, ok = LinkDialog.getParams()
            if ok:
<<<<<<< HEAD
                status = lib.StatusDialog('Linking localizations...', self)
                self.locs[channel] = postprocess.link(self.locs[channel], self.infos[channel], r_max=r_max, max_dark_time=max_dark)
                status.close()
=======
                if len(self._picks) > 0:
                    picked_locs = self.picked_locs(channel, add_group=False)
                    out_locs = []
                    progress = lib.ProgressDialog('Linking localizations in picks', 0, len(picked_locs), self)
                    progress.set_value(0)
                    for i, pick_locs in enumerate(picked_locs):
                        pick_locs_out = postprocess.link(pick_locs, self.infos[channel], r_max=r_max, max_dark_time=max_dark)
                        out_locs.append(pick_locs_out)
                        progress.set_value(i + 1)
                    self.locs[channel] = stack_arrays(out_locs, asrecarray=True, usemask=False)
                else:
                    status = lib.StatusDialog('Linking localizations...', self)
                    self.locs[channel] = postprocess.link(self.locs[channel], self.infos[channel], r_max=r_max, max_dark_time=max_dark)
                    status.close()
>>>>>>> 926da3c9
                self.update_scene()

    def shifts_from_picked_coordinate(self, locs, coordinate):
        ''' Calculates the shift from each channel to each other along a given coordinate. '''
        n_channels = len(locs)
        # Calculating center of mass for each channel and pick
        coms = []
        for channel_locs in locs:
            coms.append([])
            for group_locs in channel_locs:
                group_com = np.mean(getattr(group_locs, coordinate))
                coms[-1].append(group_com)
        # Calculating image shifts
<<<<<<< HEAD
        d = np.zeros((n_channels, n_channels))
        for i in range(n_channels-1):
            for j in range(i+1, n_channels):
                    d[i, j] = np.nanmean([cj - ci for ci, cj in zip(coms[i], coms[j])])
        return d

    def shift_from_picked(self):
        ''' Used by align. For each pick, calculate the center of mass and does rcc based on shifts '''
        n_channels = len(self.locs)
        locs = [self.picked_locs(_) for _ in range(n_channels)]
        dy = self.shifts_from_picked_coordinate(locs, 'y')
        dx = self.shifts_from_picked_coordinate(locs, 'x')
        if all([hasattr(_[0], 'z') for _ in locs]):
            dz = self.shifts_from_picked_coordinate(locs, 'z')
        else:
            dz = None
        return lib.minimize_shifts(dx, dy, shifts_z=dz)
=======
        dy = np.zeros((n_channels, n_channels))
        dx = np.zeros((n_channels, n_channels))
        for i in range(n_channels - 1):
            for j in range(i + 1, n_channels):
                dx[i, j] = np.nanmean([cj - ci for ci, cj in zip(coms_x[i], coms_x[j])])
                dy[i, j] = np.nanmean([cj - ci for ci, cj in zip(coms_y[i], coms_y[j])])
        return lib.minimize_shifts(dx, dy)
>>>>>>> 926da3c9

    def shift_from_rcc(self):
        ''' Used by align. Estimates image shifts based on image correlation. '''
        n_channels = len(self.locs)
        rp = lib.ProgressDialog('Rendering images', 0, n_channels, self)
        rp.set_value(0)
        images = []
        for i, (locs_, info_) in enumerate(zip(self.locs, self.infos)):
            _, image = render.render(locs_, info_, blur_method='smooth')
            images.append(image)
            rp.set_value(i + 1)
        n_pairs = int(n_channels * (n_channels - 1) / 2)
        rc = lib.ProgressDialog('Correlating image pairs', 0, n_pairs, self)
        return imageprocess.rcc(images, callback=rc.set_value)

    def clear_picks(self):
        self._picks = []
        self.update_scene(picks_only=True)

    def dragEnterEvent(self, event):
        if event.mimeData().hasUrls():
            event.accept()
        else:
            event.ignore()

    def draw_picks(self, image):
        image = image.copy()
        d = self.window.tools_settings_dialog.pick_diameter.value()
        d *= self.width() / self.viewport_width()
        # d = int(round(d))
        painter = QtGui.QPainter(image)
        painter.setPen(QtGui.QColor('yellow'))
        for pick in self._picks:
            cx, cy = self.map_to_view(*pick)
            painter.drawEllipse(cx - d / 2, cy - d / 2, d, d)
        painter.end()
        return image

    def draw_scalebar(self, image):
        if self.window.display_settings_dialog.scalebar_groupbox.isChecked():
            pixelsize = self.window.display_settings_dialog.pixelsize.value()
            scalebar = self.window.display_settings_dialog.scalebar.value()
            length_camerapxl = scalebar / pixelsize
            length_displaypxl = int(round(self.width() * length_camerapxl / self.viewport_width()))
            height = max(int(round(0.15 * length_displaypxl)), 1)
            painter = QtGui.QPainter(image)
            painter.setPen(QtGui.QPen(QtCore.Qt.NoPen))
            painter.setBrush(QtGui.QBrush(QtGui.QColor('white')))
            x = self.width() - length_displaypxl - 20
            y = self.height() - height - 20
            painter.drawRect(x, y, length_displaypxl + 0, height + 0)
        return image

    def draw_scene(self, viewport, autoscale=False, use_cache=False, picks_only=False):
        if not picks_only:
            self.viewport = self.adjust_viewport_to_view(viewport)
            qimage = self.render_scene(autoscale=autoscale, use_cache=use_cache)
            qimage = qimage.scaled(self.width(), self.height(), QtCore.Qt.KeepAspectRatioByExpanding)
            self.qimage_no_picks = self.draw_scalebar(qimage)
            dppvp = self.display_pixels_per_viewport_pixels()
            self.window.display_settings_dialog.set_zoom_silently(dppvp)
        self.qimage = self.draw_picks(self.qimage_no_picks)
        pixmap = QtGui.QPixmap.fromImage(self.qimage)
        self.setPixmap(pixmap)
        self.window.update_info()

    def dropEvent(self, event):
        urls = event.mimeData().urls()
        paths = [_.toLocalFile() for _ in urls]
        extensions = [os.path.splitext(_)[1].lower() for _ in paths]
        paths = [path for path, ext in zip(paths, extensions) if ext == '.hdf5']
        self.add_multiple(paths)

    def fit_in_view(self, autoscale=False):
        movie_height, movie_width = self.movie_size()
        viewport = [(0, 0), (movie_height, movie_width)]
        self.update_scene(viewport=viewport, autoscale=autoscale)

    def get_channel(self, title='Choose a channel'):
        n_channels = len(self.locs_paths)
        if n_channels == 0:
            return None
        elif n_channels == 1:
            return 0
        elif len(self.locs_paths) > 1:
            index, ok = QtGui.QInputDialog.getItem(self, 'Save localizations', 'Channel:', self.locs_paths, editable=False)
            if ok:
                return self.locs_paths.index(index)
            else:
                return None

    def get_render_kwargs(self, viewport=None):
        ''' Returns a dictionary to be used for the keyword arguments of render. '''
        blur_button = self.window.display_settings_dialog.blur_buttongroup.checkedButton()
        optimal_oversampling = self.display_pixels_per_viewport_pixels()
        if self.window.display_settings_dialog.dynamic_oversampling.isChecked():
            oversampling = optimal_oversampling
            self.window.display_settings_dialog.set_oversampling_silently(optimal_oversampling)
        else:
            oversampling = float(self.window.display_settings_dialog.oversampling.value())
            if oversampling > optimal_oversampling:
                QtGui.QMessageBox.information(self,
                                              'Oversampling too high',
                                              'Oversampling will be adjusted to match the display pixel density.')
                oversampling = optimal_oversampling
                self.window.display_settings_dialog.set_oversampling_silently(optimal_oversampling)
        if viewport is None:
            viewport = self.viewport
        return {'oversampling': oversampling,
                'viewport': viewport,
                'blur_method': self.window.display_settings_dialog.blur_methods[blur_button],
                'min_blur_width': float(self.window.display_settings_dialog.min_blur_width.value())}

    def load_picks(self, path):
        ''' Loads picks centers and diameter from yaml file. '''
        with open(path, 'r') as f:
            regions = yaml.load(f)
        self._picks = regions['Centers']
        self.update_pick_info_short()
        self.window.tools_settings_dialog.pick_diameter.setValue(regions['Diameter'])
        self.update_scene(picks_only=True)

    def map_to_movie(self, position):
        ''' Converts coordinates from display units to camera units. '''
        x_rel = position.x() / self.width()
        x_movie = x_rel * self.viewport_width() + self.viewport[0][1]
        y_rel = position.y() / self.height()
        y_movie = y_rel * self.viewport_height() + self.viewport[0][0]
        return x_movie, y_movie

    def map_to_view(self, x, y):
        ''' Converts coordinates from camera units to display units. '''
        cx = self.width() * (x - self.viewport[0][1]) / self.viewport_width()
        cy = self.height() * (y - self.viewport[0][0]) / self.viewport_height()
        return cx, cy

    def max_movie_height(self):
        ''' Returns maximum height of all loaded images. '''
        return max(info[0]['Height'] for info in self.infos)

    def max_movie_width(self):
        return max([info[0]['Width'] for info in self.infos])

    def mouseMoveEvent(self, event):
        if self._mode == 'Zoom':
            if self.rubberband.isVisible():
                self.rubberband.setGeometry(QtCore.QRect(self.origin, event.pos()))
            if self._pan:
                rel_x_move = (event.x() - self.pan_start_x) / self.width()
                rel_y_move = (event.y() - self.pan_start_y) / self.height()
                self.pan_relative(rel_y_move, rel_x_move)
                self.pan_start_x = event.x()
                self.pan_start_y = event.y()

    def mousePressEvent(self, event):
        if self._mode == 'Zoom':
            if event.button() == QtCore.Qt.LeftButton:
                if not self.rubberband.isVisible():
                    self.origin = QtCore.QPoint(event.pos())
                    self.rubberband.setGeometry(QtCore.QRect(self.origin, QtCore.QSize()))
                    self.rubberband.show()
            elif event.button() == QtCore.Qt.RightButton:
                self._pan = True
                self.pan_start_x = event.x()
                self.pan_start_y = event.y()
                self.setCursor(QtCore.Qt.ClosedHandCursor)
                event.accept()
            else:
                event.ignore()

    def mouseReleaseEvent(self, event):
        if self._mode == 'Zoom':
            if event.button() == QtCore.Qt.LeftButton and self.rubberband.isVisible():
                end = QtCore.QPoint(event.pos())
                if end.x() > self.origin.x() and end.y() > self.origin.y():
                    x_min_rel = self.origin.x() / self.width()
                    x_max_rel = end.x() / self.width()
                    y_min_rel = self.origin.y() / self.height()
                    y_max_rel = end.y() / self.height()
                    viewport_height, viewport_width = self.viewport_size()
                    x_min = self.viewport[0][1] + x_min_rel * viewport_width
                    x_max = self.viewport[0][1] + x_max_rel * viewport_width
                    y_min = self.viewport[0][0] + y_min_rel * viewport_height
                    y_max = self.viewport[0][0] + y_max_rel * viewport_height
                    viewport = [(y_min, x_min), (y_max, x_max)]
                    self.update_scene(viewport)
                self.rubberband.hide()
            elif event.button() == QtCore.Qt.RightButton:
                self._pan = False
                self.setCursor(QtCore.Qt.ArrowCursor)
                event.accept()
            else:
                event.ignore()
        elif self._mode == 'Pick':
            if event.button() == QtCore.Qt.LeftButton:
                x, y = self.map_to_movie(event.pos())
                self.add_pick((x, y))
                event.accept()
            elif event.button() == QtCore.Qt.RightButton:
                x, y = self.map_to_movie(event.pos())
                self.remove_picks((x, y))
                event.accept()
            else:
                event.ignore()

    def movie_size(self):
        movie_height = self.max_movie_height()
        movie_width = self.max_movie_width()
        return (movie_height, movie_width)

    def display_pixels_per_viewport_pixels(self):
        os_horizontal = self.width() / self.viewport_width()
        os_vertical = self.height() / self.viewport_height()
        # The values should be identical, but just in case, we choose the max:
        return max(os_horizontal, os_vertical)

    def pan_relative(self, dy, dx):
        viewport_height, viewport_width = self.viewport_size()
        x_move = dx * viewport_width
        y_move = dy * viewport_height
        x_min = self.viewport[0][1] - x_move
        x_max = self.viewport[1][1] - x_move
        y_min = self.viewport[0][0] - y_move
        y_max = self.viewport[1][0] - y_move
        viewport = [(y_min, x_min), (y_max, x_max)]
        self.update_scene(viewport)

    def rmsd_at_com(self, locs):
        com_x = locs.x.mean()
        com_y = locs.y.mean()
        return np.sqrt(np.mean((locs.x - com_x)**2 + (locs.y - com_y)**2))

    def index_locs(self, channel):
        ''' Indexes localizations in a grid with grid size equal to the pick radius. '''
        locs = self.locs[channel]
        info = self.infos[channel]
        d = self.window.tools_settings_dialog.pick_diameter.value()
        size = d / 2
        K, L = postprocess.index_blocks_shape(info, size)
        progress = lib.ProgressDialog('Indexing localizations', 0, K, self)
        progress.show()
        progress.set_value(0)
        index_blocks = postprocess.get_index_blocks(locs, info, size, progress.set_value)
        self.index_blocks[channel] = index_blocks

    def get_index_blocks(self, channel):
        if self.index_blocks[channel] is None:
            self.index_locs(channel)
        return self.index_blocks[channel]

    def pick_similar(self):
        channel = self.get_channel('Pick similar')
        if channel is not None:
            locs = self.locs[channel]
            info = self.infos[channel]
            d = self.window.tools_settings_dialog.pick_diameter.value()
            r = d / 2
            std_range = self.window.tools_settings_dialog.pick_similar_range.value()
            index_blocks = self.get_index_blocks(channel)
            n_locs = []
            rmsd = []
            for i, pick in enumerate(self._picks):
                x, y = pick
                block_locs = postprocess.get_block_locs_at(x, y, index_blocks)
                pick_locs = lib.locs_at(x, y, block_locs, r)
                n_locs.append(len(pick_locs))
                rmsd.append(self.rmsd_at_com(pick_locs))
            mean_n_locs = np.mean(n_locs)
            mean_rmsd = np.mean(rmsd)
            std_n_locs = np.std(n_locs)
            std_rmsd = np.std(rmsd)
            min_n_locs = mean_n_locs - std_range * std_n_locs
            max_n_locs = mean_n_locs + std_range * std_n_locs
            min_rmsd = mean_rmsd - std_range * std_rmsd
            max_rmsd = mean_rmsd + std_range * std_rmsd
            # x, y coordinates of found similar regions:
            x_similar = np.array([_[0] for _ in self._picks])
            y_similar = np.array([_[1] for _ in self._picks])
            # preparations for hex grid search
            x_range = np.arange(d / 2, info[0]['Width'], np.sqrt(3) * d / 2)
            y_range_base = np.arange(d / 2, info[0]['Height'] - d / 2, d)
            y_range_shift = y_range_base + d / 2
            d2 = d**2
            nx = len(x_range)
            locs, size, x_index, y_index, block_starts, block_ends, K, L = index_blocks
            progress = lib.ProgressDialog('Pick similar', 0, nx, self)
            progress.set_value(0)
            for i, x_grid in enumerate(x_range):
                # y_grid is shifted for odd columns
                if i % 2:
                    y_range = y_range_shift
                else:
                    y_range = y_range_base
                for y_grid in y_range:
                    n_block_locs = postprocess.n_block_locs_at(x_grid, y_grid, size, K, L, block_starts, block_ends)
                    if n_block_locs > min_n_locs:
                        block_locs = postprocess.get_block_locs_at(x_grid, y_grid, index_blocks)
                        picked_locs = lib.locs_at(x_grid, y_grid, block_locs, r)
                        if len(picked_locs) > 1:
                            # Move to COM peak
                            x_test_old = x_grid
                            y_test_old = y_grid
                            x_test = picked_locs.x.mean()
                            y_test = picked_locs.y.mean()
                            while np.abs(x_test - x_test_old) > 1e-3 or np.abs(y_test - y_test_old) > 1e-3:
                                x_test_old = x_test
                                y_test_old = y_test
                                picked_locs = lib.locs_at(x_test, y_test, block_locs, r)
                                x_test = picked_locs.x.mean()
                                y_test = picked_locs.y.mean()
                            if np.all((x_similar - x_test)**2 + (y_similar - y_test)**2 > d2):
                                if min_n_locs < len(picked_locs) < max_n_locs:
                                    if min_rmsd < self.rmsd_at_com(picked_locs) < max_rmsd:
                                        x_similar = np.append(x_similar, x_test)
                                        y_similar = np.append(y_similar, y_test)
                progress.set_value(i + 1)
            similar = list(zip(x_similar, y_similar))
            self._picks = []
            self.add_picks(similar)

    def picked_locs(self, channel, add_group=True):
        ''' Returns picked localizations in the specified channel '''
        if len(self._picks):
            d = self.window.tools_settings_dialog.pick_diameter.value()
            r = d / 2
            index_blocks = self.get_index_blocks(channel)
            picked_locs = []
            progress = lib.ProgressDialog('Creating localization list', 0, len(self._picks), self)
            progress.set_value(0)
            for i, pick in enumerate(self._picks):
                x, y = pick
                block_locs = postprocess.get_block_locs_at(x, y, index_blocks)
                group_locs = lib.locs_at(x, y, block_locs, r)
                if add_group:
                    group = i * np.ones(len(group_locs), dtype=np.int32)
                    group_locs = lib.append_to_rec(group_locs, group, 'group')
                picked_locs.append(group_locs)
                progress.set_value(i + 1)
            return picked_locs

    def remove_picks(self, position):
        x, y = position
        pick_diameter_2 = self.window.tools_settings_dialog.pick_diameter.value()**2
        new_picks = []
        for x_, y_ in self._picks:
            d2 = (x - x_)**2 + (y - y_)**2
            if d2 > pick_diameter_2:
                new_picks.append((x_, y_))
        self._picks = []
        self.add_picks(new_picks)

    def render_scene(self, autoscale=False, use_cache=False, cache=True, viewport=None):
        kwargs = self.get_render_kwargs(viewport=viewport)
        n_channels = len(self.locs)
        if n_channels == 1:
            self.render_single_channel(kwargs, autoscale=autoscale, use_cache=use_cache, cache=cache)
        else:
            self.render_multi_channel(kwargs, autoscale=autoscale, use_cache=use_cache, cache=cache)
        self._bgra[:, :, 3].fill(255)
        Y, X = self._bgra.shape[:2]
        qimage = QtGui.QImage(self._bgra.data, X, Y, QtGui.QImage.Format_RGB32)
        return qimage

    def render_multi_channel(self, kwargs, autoscale=False, locs=None, use_cache=False, cache=True):
        if locs is None:
            locs = self.locs
        n_channels = len(locs)
        hues = np.arange(0, 1, 1 / n_channels)
        colors = [colorsys.hsv_to_rgb(_, 1, 1) for _ in hues]
        if use_cache:
            n_locs = self.n_locs
            image = self.image
        else:
            renderings = [render.render(_, **kwargs) for _ in locs]
            n_locs = sum([_[0] for _ in renderings])
            image = np.array([_[1] for _ in renderings])
        if cache:
            self.n_locs = n_locs
            self.image = image
        image = self.scale_contrast(image)
        Y, X = image.shape[1:]
        bgra = np.zeros((Y, X, 4), dtype=np.float32)
        for color, image in zip(colors, image):
            bgra[:, :, 0] += color[2] * image
            bgra[:, :, 1] += color[1] * image
            bgra[:, :, 2] += color[0] * image
        bgra = np.minimum(bgra, 1)
        self._bgra = self.to_8bit(bgra)
        return self._bgra

    def render_single_channel(self, kwargs, autoscale=False, use_cache=False, cache=True):
        locs = self.locs[0]
        if hasattr(locs, 'group'):
            locs = [locs[self.group_color == _] for _ in range(N_GROUP_COLORS)]
            return self.render_multi_channel(kwargs, autoscale=autoscale, locs=locs, use_cache=use_cache)
        if use_cache:
            n_locs = self.n_locs
            image = self.image
        else:
            n_locs, image = render.render(locs, **kwargs)
        if cache:
            self.n_locs = n_locs
            self.image = image
        image = self.scale_contrast(image, autoscale=autoscale)
        image = self.to_8bit(image)
        Y, X = image.shape
        cmap = self.window.display_settings_dialog.colormap.currentText()
        cmap = np.uint8(np.round(255 * plt.get_cmap(cmap)(np.arange(256))))
        self._bgra = np.zeros((Y, X, 4), dtype=np.uint8, order='C')
        self._bgra[..., 0] = cmap[:, 2][image]
        self._bgra[..., 1] = cmap[:, 1][image]
        self._bgra[..., 2] = cmap[:, 0][image]
        return self._bgra

    def resizeEvent(self, event):
        self.update_scene()

    def save_picked_locs(self, path, channel):
        locs = self.picked_locs(channel)
        locs = stack_arrays(locs, asrecarray=True, usemask=False)
        if locs is not None:
            d = self.window.tools_settings_dialog.pick_diameter.value()
            pick_info = {'Generated by:': 'Picasso Render', 'Pick Diameter:': d}
            io.save_locs(path, locs, self.infos[channel] + [pick_info])

    def save_pick_properties(self, path, channel):
        picked_locs = self.picked_locs(channel)
        pick_diameter = self.window.tools_settings_dialog.pick_diameter.value()
        r_max = min(pick_diameter, 1)
        max_dark = self.window.info_dialog.max_dark_time.value()
        out_locs = []
        progress = lib.ProgressDialog('Calculating kinetics', 0, len(picked_locs), self)
        progress.set_value(0)
        dark = np.empty(len(picked_locs))
        for i, pick_locs in enumerate(picked_locs):
            if not hasattr(pick_locs, 'len'):
                pick_locs = postprocess.link(pick_locs, self.infos[channel], r_max=r_max, max_dark_time=max_dark)
            pick_locs = postprocess.compute_dark_times(pick_locs)
            out_locs.append(pick_locs)
            dark[i] = estimate_kinetic_rate(pick_locs.dark)
            progress.set_value(i + 1)
        out_locs = stack_arrays(out_locs, asrecarray=True, usemask=False)
        n_groups = len(picked_locs)
        progress = lib.ProgressDialog('Calculating pick properties', 0, n_groups, self)
        pick_props = postprocess.groupprops(out_locs)
        n_units = self.window.info_dialog.calculate_n_units(dark)
        pick_props = lib.append_to_rec(pick_props, n_units, 'n_units')
        influx = self.window.info_dialog.influx_rate.value()
        info = self.infos[channel] + [{'Generated by': 'Picasso: Render',
                                       'Influx rate': influx}]
        io.save_datasets(path, info, groups=pick_props)

    def save_picks(self, path):
        d = self.window.tools_settings_dialog.pick_diameter.value()
        picks = {'Diameter': d, 'Centers': [list(_) for _ in self._picks]}
        with open(path, 'w') as f:
            yaml.dump(picks, f)

    def scale_contrast(self, image, autoscale=False):
        if autoscale:
            if image.ndim == 2:
                max_ = image.max()
            else:
                max_ = min([_.max() for _ in image])
            upper = INITIAL_REL_MAXIMUM * max_
            self.window.display_settings_dialog.silent_minimum_update(0)
            self.window.display_settings_dialog.silent_maximum_update(upper)
        upper = self.window.display_settings_dialog.maximum.value()
        lower = self.window.display_settings_dialog.minimum.value()
        image = (image - lower) / (upper - lower)
        image[~np.isfinite(image)] = 0
        image = np.minimum(image, 1.0)
        image = np.maximum(image, 0.0)
        return image

    def set_mode(self, action):
        self._mode = action.text()
        self.update_cursor()

    def set_zoom(self, zoom):
        current_zoom = self.display_pixels_per_viewport_pixels()
        self.zoom(current_zoom / zoom)

    def sizeHint(self):
        return QtCore.QSize(*self._size_hint)

    def to_8bit(self, image):
        return np.round(255 * image).astype('uint8')

    def to_left(self):
        self.pan_relative(0, 0.8)

    def to_right(self):
        self.pan_relative(0, -0.8)

    def to_up(self):
        self.pan_relative(0.8, 0)

    def to_down(self):
        self.pan_relative(-0.8, 0)

    def add_drift(self, channel, drift):
        if self._drift[channel] is None:
            self._drift[channel] = drift
        else:
            self._drift[channel].x += drift.x
            self._drift[channel].y += drift.y
        base, ext = os.path.splitext(self.locs_paths[channel])
        np.savetxt(base + '_drift.txt', self._drift[channel], header='dx\tdy', newline='\r\n')

    def undrift(self):
        ''' Undrifts with rcc. '''
        channel = self.get_channel('Undrift')
        if channel is not None:
            segmentation, ok = QtGui.QInputDialog.getInt(self, 'Undrift by RCC', 'Segmentation:', 1000)
            if ok:
                locs = self.locs[channel]
                info = self.infos[channel]
                n_segments = render.n_segments(info, segmentation)
                seg_progress = lib.ProgressDialog('Generating segments', 0, n_segments, self)
                n_pairs = int(n_segments * (n_segments - 1) / 2)
                rcc_progress = lib.ProgressDialog('Correlating image pairs', 0, n_pairs, self)
                drift, _ = postprocess.undrift(locs, info, segmentation, True, seg_progress.set_value, rcc_progress.set_value)
                self.locs[channel] = lib.ensure_sanity(locs, info)
                self.index_blocks[channel] = None
                self.add_drift(channel, drift)
                self.update_scene()

    def undrift_from_picked(self):
        channel = self.get_channel('Undrift from picked')
        if channel is not None:
            self._undrift_from_picked(channel)

    def _undrift_from_picked_coordinate(self, channel, picked_locs, coordinate):
        n_picks = len(picked_locs)
        n_frames = self.infos[channel][0]['Frames']

        # Drift per pick per frame
        drift = np.empty((n_picks, n_frames))
        drift.fill(np.nan)

        # Remove center of mass offset
        for i, locs in enumerate(picked_locs):
<<<<<<< HEAD
            coordinates = getattr(locs, coordinate)
            drift[i, locs.frame] = coordinates - np.mean(coordinates)

        # Mean drift over picks
        drift_mean = np.nanmean(drift, 0)
        # Square deviation of each pick's drift to mean drift along frames
        sd = (drift - drift_mean)**2
        # Mean of square deviation for each pick
        msd = np.nanmean(sd, 1)
        # New mean drift over picks, where each pick is weighted according to its msd
        nan_mask = np.isnan(drift)
        drift = np.ma.MaskedArray(drift, mask=nan_mask)
        drift_mean = np.ma.average(drift, axis=0, weights=1/msd)
        drift_mean = drift_mean.filled(np.nan)
=======
            drift_x[i, locs.frame] = locs.x - np.mean(locs.x)
            drift_y[i, locs.frame] = locs.y - np.mean(locs.y)

        # Mean drift per frame
        drift_x_mean = np.nanmean(drift_x, 0)
        drift_y_mean = np.nanmean(drift_y, 0)

        # New mean drift weighted by mean square deviation
        msd_x = np.nanmean((drift_x - drift_x_mean)**2, 1)
        msd_y = np.nanmean((drift_y - drift_y_mean)**2, 1)
        # We are using a mask, because there is no function for weighted average ignoring nans:
        nan_mask = np.isnan(drift_x)
        drift_x = np.ma.MaskedArray(drift_x, mask=nan_mask)
        drift_y = np.ma.MaskedArray(drift_y, mask=nan_mask)
        drift_x_mean = np.ma.average(drift_x, axis=0, weights=1 / msd_x)
        drift_y_mean = np.ma.average(drift_y, axis=0, weights=1 / msd_y)
        drift_x_mean = drift_x_mean.filled(np.nan)
        drift_y_mean = drift_y_mean.filled(np.nan)
>>>>>>> 926da3c9

        # Linear interpolation for frames without localizations
        def nan_helper(y):
            return np.isnan(y), lambda z: z.nonzero()[0]
        nans, nonzero = nan_helper(drift_mean)
        drift_mean[nans] = np.interp(nonzero(nans), nonzero(~nans), drift_mean[~nans])

        return drift_mean

    def _undrift_from_picked(self, channel):
        picked_locs = self.picked_locs(channel)
        status = lib.StatusDialog('Calculating drift...', self)

        drift_x = self._undrift_from_picked_coordinate(channel, picked_locs, 'x')
        drift_y = self._undrift_from_picked_coordinate(channel, picked_locs, 'y')

        # Apply drift
        self.locs[channel].x -= drift_x[self.locs[channel].frame]
        self.locs[channel].y -= drift_y[self.locs[channel].frame]

        # A rec array to store the applied drift
        drift = (drift_x, drift_y)
        drift = np.rec.array(drift, dtype=[('x', 'f'), ('y', 'f')])

        # If z coordinate exists, also apply drift there
        if all([hasattr(_, 'z') for _ in picked_locs]):
            drift_z = self._undrift_from_picked_coordinate(channel, picked_locs, 'z')
            self.locs[channel].z -= drift_z[self.locs[channel].frame]
            drift = lib.append_to_rec(drift, drift_z, 'z')

        # Cleanup
        self.index_blocks[channel] = None
        self.add_drift(channel, drift)
        status.close()
        self.update_scene()

    def update_cursor(self):
        if self._mode == 'Zoom':
            self.unsetCursor()
        elif self._mode == 'Pick':
            diameter = self.window.tools_settings_dialog.pick_diameter.value()
            diameter = self.width() * diameter / self.viewport_width()
            pixmap_size = ceil(diameter)
            pixmap = QtGui.QPixmap(pixmap_size, pixmap_size)
            pixmap.fill(QtCore.Qt.transparent)
            painter = QtGui.QPainter(pixmap)
            painter.setPen(QtGui.QColor('white'))
            offset = (pixmap_size - diameter) / 2
            painter.drawEllipse(offset, offset, diameter, diameter)
            painter.end()
            cursor = QtGui.QCursor(pixmap)
            self.setCursor(cursor)

    def update_pick_info_long(self, info):
        ''' Gets called when "Show info below" '''
        channel = self.get_channel('Calculate pick info')
        if channel is not None:
            d = self.window.tools_settings_dialog.pick_diameter.value()
            t = self.window.info_dialog.max_dark_time.value()
            r_max = min(d, 1)
            info = self.infos[channel]
            picked_locs = self.picked_locs(channel)
            n_picks = len(picked_locs)
            N = np.empty(n_picks)
            rmsd = np.empty(n_picks)
            length = np.empty(n_picks)
            dark = np.empty(n_picks)
            has_z = hasattr(picked_locs[0], 'z')
            if has_z:
                rmsd_z = np.empty(n_picks)
            new_locs = []
            progress = lib.ProgressDialog('Calculating pick statistics', 0, len(picked_locs), self)
            progress.set_value(0)
            for i, locs in enumerate(picked_locs):
                N[i] = len(locs)
                com_x = np.mean(locs.x)
                com_y = np.mean(locs.y)
                rmsd[i] = np.sqrt(np.mean((locs.x - com_x)**2 + (locs.y - com_y)**2))
                if has_z:
                    rmsd_z[i] = np.sqrt(np.mean((locs.z - np.mean(locs.z))**2))
                if not hasattr(locs, 'len'):
                    locs = postprocess.link(locs, info, r_max=r_max, max_dark_time=t)
                length[i] = estimate_kinetic_rate(locs.len)
                locs = postprocess.compute_dark_times(locs)
                dark[i] = estimate_kinetic_rate(locs.dark)
                new_locs.append(locs)
                progress.set_value(i + 1)
            self.window.info_dialog.n_localizations_mean.setText('{:.2f}'.format(np.mean(N)))
            self.window.info_dialog.n_localizations_std.setText('{:.2f}'.format(np.std(N)))
            self.window.info_dialog.rmsd_mean.setText('{:.2}'.format(np.mean(rmsd)))
            self.window.info_dialog.rmsd_std.setText('{:.2}'.format(np.std(rmsd)))
            if has_z:
                self.window.info_dialog.rmsd_z_mean.setText('{:.2f}'.format(np.mean(rmsd_z)))
                self.window.info_dialog.rmsd_z_std.setText('{:.2f}'.format(np.std(rmsd_z)))
            pooled_locs = stack_arrays(new_locs, usemask=False, asrecarray=True)
            fit_result_len = fit_cum_exp(pooled_locs.len)
            fit_result_dark = fit_cum_exp(pooled_locs.dark)
            self.window.info_dialog.length_mean.setText('{:.2f}'.format(np.nanmean(length)))
            self.window.info_dialog.length_std.setText('{:.2f}'.format(np.nanstd(length)))
            self.window.info_dialog.dark_mean.setText('{:.2f}'.format(np.nanmean(dark)))
            self.window.info_dialog.dark_std.setText('{:.2f}'.format(np.nanstd(dark)))
            self.window.info_dialog.pick_info = {'pooled dark': estimate_kinetic_rate(pooled_locs.dark),
                                                 'length': length,
                                                 'dark': dark}
            self.window.info_dialog.update_n_units()
            self.window.info_dialog.pick_hist_window.plot(pooled_locs, fit_result_len, fit_result_dark)

    def update_pick_info_short(self):
        self.window.info_dialog.n_picks.setText(str(len(self._picks)))

    def update_scene(self, viewport=None, autoscale=False, use_cache=False, picks_only=False):
        n_channels = len(self.locs)
        if n_channels:
            viewport = viewport or self.viewport
            self.draw_scene(viewport, autoscale=autoscale, use_cache=use_cache, picks_only=picks_only)
            self.update_cursor()

    def viewport_center(self, viewport=None):
        if viewport is None:
            viewport = self.viewport
        return ((viewport[1][0] + viewport[0][0]) / 2), ((viewport[1][1] + viewport[0][1]) / 2)

    def viewport_height(self, viewport=None):
        if viewport is None:
            viewport = self.viewport
        return viewport[1][0] - viewport[0][0]

    def viewport_size(self, viewport=None):
        if viewport is None:
            viewport = self.viewport
        return self.viewport_height(viewport), self.viewport_width(viewport)

    def viewport_width(self, viewport=None):
        if viewport is None:
            viewport = self.viewport
        return viewport[1][1] - viewport[0][1]

    def zoom(self, factor):
        viewport_height, viewport_width = self.viewport_size()
        new_viewport_height_half = 0.5 * viewport_height * factor
        new_viewport_width_half = 0.5 * viewport_width * factor
        viewport_center_y, viewport_center_x = self.viewport_center()
        new_viewport = [(viewport_center_y - new_viewport_height_half,
                         viewport_center_x - new_viewport_width_half),
                        (viewport_center_y + new_viewport_height_half,
                         viewport_center_x + new_viewport_width_half)]
        self.update_scene(new_viewport)

    def zoom_in(self):
        self.zoom(1 / ZOOM)

    def zoom_out(self):
        self.zoom(ZOOM)


class Window(QtGui.QMainWindow):

    def __init__(self):
        super().__init__()
        self.setWindowTitle('Picasso: Render')
        this_directory = os.path.dirname(os.path.realpath(__file__))
        icon_path = os.path.join(this_directory, 'icons', 'render.ico')
        icon = QtGui.QIcon(icon_path)
        self.setWindowIcon(icon)
        self.view = View(self)
        self.view.setMinimumSize(1, 1)
        self.setCentralWidget(self.view)
        self.display_settings_dialog = DisplaySettingsDialog(self)
        self.tools_settings_dialog = ToolsSettingsDialog(self)
        self.info_dialog = InfoDialog(self)
        self.menu_bar = self.menuBar()
        file_menu = self.menu_bar.addMenu('File')
        open_action = file_menu.addAction('Open')
        open_action.setShortcut(QtGui.QKeySequence.Open)
        open_action.triggered.connect(self.open_file_dialog)
        save_action = file_menu.addAction('Save localizations')
        save_action.setShortcut('Ctrl+S')
        save_action.triggered.connect(self.save_locs)
        save_picked_action = file_menu.addAction('Save picked localizations')
        save_picked_action.setShortcut('Ctrl+Shift+S')
        save_picked_action.triggered.connect(self.save_picked_locs)
        save_pick_properties_action = file_menu.addAction('Save pick properties')
        save_pick_properties_action.triggered.connect(self.save_pick_properties)
        save_picks_action = file_menu.addAction('Save pick regions')
        save_picks_action.triggered.connect(self.save_picks)
        load_picks_action = file_menu.addAction('Load pick regions')
        load_picks_action.triggered.connect(self.load_picks)
        file_menu.addSeparator()
        export_current_action = file_menu.addAction('Export current view')
        export_current_action.setShortcut('Ctrl+E')
        export_current_action.triggered.connect(self.export_current)
        export_complete_action = file_menu.addAction('Export complete image')
        export_complete_action.setShortcut('Ctrl+Shift+E')
        export_complete_action.triggered.connect(self.export_complete)
        view_menu = self.menu_bar.addMenu('View')
        display_settings_action = view_menu.addAction('Display settings')
        display_settings_action.setShortcut('Ctrl+D')
        display_settings_action.triggered.connect(self.display_settings_dialog.show)
        view_menu.addAction(display_settings_action)
        view_menu.addSeparator()
        to_left_action = view_menu.addAction('Left')
        to_left_action.setShortcut('Left')
        to_left_action.triggered.connect(self.view.to_left)
        to_right_action = view_menu.addAction('Right')
        to_right_action.setShortcut('Right')
        to_right_action.triggered.connect(self.view.to_right)
        to_up_action = view_menu.addAction('Up')
        to_up_action.setShortcut('Up')
        to_up_action.triggered.connect(self.view.to_up)
        to_down_action = view_menu.addAction('Down')
        to_down_action.setShortcut('Down')
        to_down_action.triggered.connect(self.view.to_down)
        view_menu.addSeparator()
        zoom_in_action = view_menu.addAction('Zoom in')
        zoom_in_action.setShortcuts(['Ctrl++', 'Ctrl+='])
        zoom_in_action.triggered.connect(self.view.zoom_in)
        view_menu.addAction(zoom_in_action)
        zoom_out_action = view_menu.addAction('Zoom out')
        zoom_out_action.setShortcut('Ctrl+-')
        zoom_out_action.triggered.connect(self.view.zoom_out)
        view_menu.addAction(zoom_out_action)
        fit_in_view_action = view_menu.addAction('Fit image to window')
        fit_in_view_action.setShortcut('Ctrl+W')
        fit_in_view_action.triggered.connect(self.view.fit_in_view)
        view_menu.addAction(fit_in_view_action)
        view_menu.addSeparator()
        info_action = view_menu.addAction('Show info')
        info_action.setShortcut('Ctrl+I')
        info_action.triggered.connect(self.info_dialog.show)
        view_menu.addAction(info_action)
        tools_menu = self.menu_bar.addMenu('Tools')
        tools_actiongroup = QtGui.QActionGroup(self.menu_bar)
        zoom_tool_action = tools_actiongroup.addAction(QtGui.QAction('Zoom', tools_menu, checkable=True))
        zoom_tool_action.setShortcut('Ctrl+Z')
        tools_menu.addAction(zoom_tool_action)
        zoom_tool_action.setChecked(True)
        pick_tool_action = tools_actiongroup.addAction(QtGui.QAction('Pick', tools_menu, checkable=True))
        pick_tool_action.setShortcut('Ctrl+P')
        tools_menu.addAction(pick_tool_action)
        tools_actiongroup.triggered.connect(self.view.set_mode)
        tools_menu.addSeparator()
        pick_similar_action = tools_menu.addAction('Pick similar')
        pick_similar_action.setShortcut('Ctrl+Shift+P')
        pick_similar_action.triggered.connect(self.view.pick_similar)
        clear_picks_action = tools_menu.addAction('Clear picks')
        clear_picks_action.triggered.connect(self.view.clear_picks)
        tools_menu.addSeparator()
        tools_settings_action = tools_menu.addAction('Tools settings')
        tools_settings_action.setShortcut('Ctrl+T')
        tools_settings_action.triggered.connect(self.tools_settings_dialog.show)
        postprocess_menu = self.menu_bar.addMenu('Postprocess')
        undrift_action = postprocess_menu.addAction('Undrift by RCC')
        undrift_action.setShortcut('Ctrl+U')
        undrift_action.triggered.connect(self.view.undrift)
        undrift_from_picked_action = postprocess_menu.addAction('Undrift from picked (3D)')
        undrift_from_picked_action.setShortcut('Ctrl+Shift+U')
        undrift_from_picked_action.triggered.connect(self.view.undrift_from_picked)
        link_action = postprocess_menu.addAction('Link localizations (3D)')
        link_action.triggered.connect(self.view.link)
        align_action = postprocess_menu.addAction('Align channels (3D if picked)')
        align_action.triggered.connect(self.view.align)
        combine_action = postprocess_menu.addAction('Combine picked (3D)')
        combine_action.triggered.connect(self.view.combine)
        apply_action = postprocess_menu.addAction('Apply expression to localizations')
        apply_action.setShortcut('Ctrl+A')
        apply_action.triggered.connect(self.open_apply_dialog)
        self.load_user_settings()

    def closeEvent(self, event):
        settings = io.load_user_settings()
        settings['Render']['Colormap'] = self.display_settings_dialog.colormap.currentText()
        io.save_user_settings(settings)
        QtGui.qApp.closeAllWindows()

    def export_current(self):
        try:
            base, ext = os.path.splitext(self.view.locs_paths[0])
        except AttributeError:
            return
        out_path = base + '.png'
        path = QtGui.QFileDialog.getSaveFileName(self, 'Save image', out_path, filter='*.png')
        if path:
            self.view.qimage.save(path)
        self.view.setMinimumSize(1, 1)

    def export_complete(self):
        try:
            base, ext = os.path.splitext(self.view.locs_paths[0])
        except AttributeError:
            return
        out_path = base + '.png'
        path = QtGui.QFileDialog.getSaveFileName(self, 'Save image', out_path, filter='*.png')
        if path:
            movie_height, movie_width = self.view.movie_size()
            viewport = [(0, 0), (movie_height, movie_width)]
            qimage = self.view.render_scene(cache=False, viewport=viewport)
            qimage.save(path)

    def load_picks(self):
        path = QtGui.QFileDialog.getOpenFileName(self, 'Load pick regions', filter='*.yaml')
        if path:
            self.view.load_picks(path)

    def load_user_settings(self):
        settings = io.load_user_settings()
        colormap = settings['Render']['Colormap']
        if len(colormap) == 0:
            colormap = 'magma'
        for index in range(self.display_settings_dialog.colormap.count()):
            if self.display_settings_dialog.colormap.itemText(index) == colormap:
                self.display_settings_dialog.colormap.setCurrentIndex(index)
                break

    def open_apply_dialog(self):
        cmd, channel, ok = ApplyDialog.getCmd(self)
        if ok:
            vars = self.view.locs[channel].dtype.names
            exec(cmd, {k: self.view.locs[channel][k] for k in vars})
            lib.ensure_sanity(self.view.locs[channel], self.view.infos[channel])
            self.view.index_blocks[channel] = None
            self.view.update_scene()

    def open_file_dialog(self):
        path = QtGui.QFileDialog.getOpenFileName(self, 'Add localizations', filter='*.hdf5')
        if path:
            self.view.add(path)

    def resizeEvent(self, event):
        self.update_info()

    def save_pick_properties(self):
        channel = self.view.get_channel('Save localizations')
        if channel is not None:
            base, ext = os.path.splitext(self.view.locs_paths[channel])
            out_path = base + '_pickprops.hdf5'
            path = QtGui.QFileDialog.getSaveFileName(self, 'Save pick properties', out_path, filter='*.hdf5')
            if path:
                self.view.save_pick_properties(path, channel)

    def save_locs(self):
        channel = self.view.get_channel('Save localizations')
        if channel is not None:
            base, ext = os.path.splitext(self.view.locs_paths[channel])
            out_path = base + '_render.hdf5'
            path = QtGui.QFileDialog.getSaveFileName(self, 'Save localizations', out_path, filter='*.hdf5')
            if path:
                info = self.view.infos[channel] + [{'Generated by': 'Picasso Render'}]
                io.save_locs(path, self.view.locs[channel], info)

    def save_picked_locs(self):
        channel = self.view.get_channel('Save picked localizations')
        if channel is not None:
            base, ext = os.path.splitext(self.view.locs_paths[channel])
            out_path = base + '_picked.hdf5'
            path = QtGui.QFileDialog.getSaveFileName(self, 'Save picked localizations', out_path, filter='*.hdf5')
            if path:
                self.view.save_picked_locs(path, channel)

    def save_picks(self):
        base, ext = os.path.splitext(self.view.locs_paths[0])
        out_path = base + '_picks.yaml'
        path = QtGui.QFileDialog.getSaveFileName(self, 'Save pick regions', out_path, filter='*.yaml')
        if path:
            self.view.save_picks(path)

    def update_info(self):
        self.info_dialog.width_label.setText('{} pixel'.format((self.view.width())))
        self.info_dialog.height_label.setText('{} pixel'.format((self.view.height())))
        self.info_dialog.locs_label.setText('{:,}'.format(self.view.n_locs))
        try:
            self.info_dialog.fit_precision.setText('{:.3} pixel'.format(self.view.median_lp))
        except AttributeError:
            pass


def main():
    app = QtGui.QApplication(sys.argv)
    window = Window()
    window.show()

    def excepthook(type, value, tback):
        lib.cancel_dialogs()
        QtCore.QCoreApplication.instance().processEvents()
        message = ''.join(traceback.format_exception(type, value, tback))
        errorbox = QtGui.QMessageBox.critical(window, 'An error occured', message)
        errorbox.exec_()
        sys.__excepthook__(type, value, tback)
    sys.excepthook = excepthook

    sys.exit(app.exec_())


if __name__ == '__main__':
    main()<|MERGE_RESOLUTION|>--- conflicted
+++ resolved
@@ -654,19 +654,12 @@
             shift = self.shift_from_rcc()
         sp = lib.ProgressDialog('Shifting channels', 0, len(self.locs), self)
         sp.set_value(0)
-<<<<<<< HEAD
         for i, locs_ in enumerate(self.locs):
             locs_.y -= shift[0][i]
             locs_.x -= shift[1][i]
             if len(shift) == 3:
                 locs_.z -= shift[2][i]
             sp.set_value(i+1)
-=======
-        for i, (locs_, dx, dy) in enumerate(zip(self.locs, shift_x, shift_y)):
-            locs_.y -= dy
-            locs_.x -= dx
-            sp.set_value(i + 1)
->>>>>>> 926da3c9
         self.update_scene()
 
     def combine(self):
@@ -693,26 +686,9 @@
         else:
             r_max, max_dark, ok = LinkDialog.getParams()
             if ok:
-<<<<<<< HEAD
                 status = lib.StatusDialog('Linking localizations...', self)
                 self.locs[channel] = postprocess.link(self.locs[channel], self.infos[channel], r_max=r_max, max_dark_time=max_dark)
                 status.close()
-=======
-                if len(self._picks) > 0:
-                    picked_locs = self.picked_locs(channel, add_group=False)
-                    out_locs = []
-                    progress = lib.ProgressDialog('Linking localizations in picks', 0, len(picked_locs), self)
-                    progress.set_value(0)
-                    for i, pick_locs in enumerate(picked_locs):
-                        pick_locs_out = postprocess.link(pick_locs, self.infos[channel], r_max=r_max, max_dark_time=max_dark)
-                        out_locs.append(pick_locs_out)
-                        progress.set_value(i + 1)
-                    self.locs[channel] = stack_arrays(out_locs, asrecarray=True, usemask=False)
-                else:
-                    status = lib.StatusDialog('Linking localizations...', self)
-                    self.locs[channel] = postprocess.link(self.locs[channel], self.infos[channel], r_max=r_max, max_dark_time=max_dark)
-                    status.close()
->>>>>>> 926da3c9
                 self.update_scene()
 
     def shifts_from_picked_coordinate(self, locs, coordinate):
@@ -726,7 +702,6 @@
                 group_com = np.mean(getattr(group_locs, coordinate))
                 coms[-1].append(group_com)
         # Calculating image shifts
-<<<<<<< HEAD
         d = np.zeros((n_channels, n_channels))
         for i in range(n_channels-1):
             for j in range(i+1, n_channels):
@@ -744,15 +719,6 @@
         else:
             dz = None
         return lib.minimize_shifts(dx, dy, shifts_z=dz)
-=======
-        dy = np.zeros((n_channels, n_channels))
-        dx = np.zeros((n_channels, n_channels))
-        for i in range(n_channels - 1):
-            for j in range(i + 1, n_channels):
-                dx[i, j] = np.nanmean([cj - ci for ci, cj in zip(coms_x[i], coms_x[j])])
-                dy[i, j] = np.nanmean([cj - ci for ci, cj in zip(coms_y[i], coms_y[j])])
-        return lib.minimize_shifts(dx, dy)
->>>>>>> 926da3c9
 
     def shift_from_rcc(self):
         ''' Used by align. Estimates image shifts based on image correlation. '''
@@ -1296,7 +1262,6 @@
 
         # Remove center of mass offset
         for i, locs in enumerate(picked_locs):
-<<<<<<< HEAD
             coordinates = getattr(locs, coordinate)
             drift[i, locs.frame] = coordinates - np.mean(coordinates)
 
@@ -1311,26 +1276,6 @@
         drift = np.ma.MaskedArray(drift, mask=nan_mask)
         drift_mean = np.ma.average(drift, axis=0, weights=1/msd)
         drift_mean = drift_mean.filled(np.nan)
-=======
-            drift_x[i, locs.frame] = locs.x - np.mean(locs.x)
-            drift_y[i, locs.frame] = locs.y - np.mean(locs.y)
-
-        # Mean drift per frame
-        drift_x_mean = np.nanmean(drift_x, 0)
-        drift_y_mean = np.nanmean(drift_y, 0)
-
-        # New mean drift weighted by mean square deviation
-        msd_x = np.nanmean((drift_x - drift_x_mean)**2, 1)
-        msd_y = np.nanmean((drift_y - drift_y_mean)**2, 1)
-        # We are using a mask, because there is no function for weighted average ignoring nans:
-        nan_mask = np.isnan(drift_x)
-        drift_x = np.ma.MaskedArray(drift_x, mask=nan_mask)
-        drift_y = np.ma.MaskedArray(drift_y, mask=nan_mask)
-        drift_x_mean = np.ma.average(drift_x, axis=0, weights=1 / msd_x)
-        drift_y_mean = np.ma.average(drift_y, axis=0, weights=1 / msd_y)
-        drift_x_mean = drift_x_mean.filled(np.nan)
-        drift_y_mean = drift_y_mean.filled(np.nan)
->>>>>>> 926da3c9
 
         # Linear interpolation for frames without localizations
         def nan_helper(y):
